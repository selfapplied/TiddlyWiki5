created: 20131127215321439
modified: 20140912135951542
title: $:/DefaultTiddlers
type: text/vnd.tiddlywiki
<<<<<<< HEAD
=======

HelloThere
[[Quick Start]]
[[Find Out More]]
[[TiddlyWiki on the Web]]
[[Testimonials and Reviews]]
GettingStarted
Community
>>>>>>> de9a12b8
<|MERGE_RESOLUTION|>--- conflicted
+++ resolved
@@ -2,8 +2,6 @@
 modified: 20140912135951542
 title: $:/DefaultTiddlers
 type: text/vnd.tiddlywiki
-<<<<<<< HEAD
-=======
 
 HelloThere
 [[Quick Start]]
@@ -11,5 +9,4 @@
 [[TiddlyWiki on the Web]]
 [[Testimonials and Reviews]]
 GettingStarted
-Community
->>>>>>> de9a12b8
+Community
--- conflicted
+++ resolved
@@ -192,10 +192,7 @@
 	right: 0;
 	overflow: hidden;
 	top: 0;
-<<<<<<< HEAD
-=======
 	z-index: 849;
->>>>>>> e77006de
 	pointer-events: none;
 }
 

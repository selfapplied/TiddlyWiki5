--- conflicted
+++ resolved
@@ -15,7 +15,6 @@
 
 |!Attribute |!Description |
 |tiddler |Title of the tiddler to manipulate (defaults to the [[current tiddler|Current Tiddler]]) |
-<<<<<<< HEAD
 |field |The field of the //tiddler// bound to the radio button |
 |index|<<.from-version "5.1.22">> The index of the //tiddler//, a [[DataTiddler|DataTiddlers]], to which the radio button is bound<<.tip "be sure to set the //tiddler// correctly">> |
 |min |The minimum value to be able to be set by the `<$range>` widget |
@@ -23,14 +22,6 @@
 |increment |The minimum amount by which a value may be changed.  Defaults to 1 |
 |default |The default value displayed if the field is missing or empty |
 |class |CSS classes to be assigned to the label around the radio button |
-=======
-|field |The field of the //tiddler// bound to the range slider|
-|min |The minimum value to be able to be set by the `<$range>` widget.|
-|max |The maximum value to be able to be set by the `<$range>` widget.|
-|increment |The minimum amount by which a value may be changed.  Defaults to 1.|
-|default |The default value displayed if the field is missing or empty.|
-|class |CSS classes to be assigned to the label around the range slider |
->>>>>>> c16c2fe5
 
 ! Examples
 

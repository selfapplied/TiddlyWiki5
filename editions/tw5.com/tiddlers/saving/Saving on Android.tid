--- conflicted
+++ resolved
@@ -12,7 +12,6 @@
 
 ''Instructions for use:''
 
-<<<<<<< HEAD
 # [[Download]] an empty TiddlyWiki on another web browser
 # Move the file you just downloaded to the directory `/sdcard/andtidwiki`
 #* You may rename it, but be sure to keep the `.html` or `.htm` extension
@@ -23,19 +22,6 @@
 #* The wiki will be saved, and a confirmation message should appear at the top right of the window
 
 ''Note:'' You can save your changes by clicking the <<.icon $:/core/images/save-button>> ''save changes'' button in the sidebar even if you have not clicked the <<.icon $:/core/images/done-button>> ''ok'' button to complete editing a tiddler
-=======
-* ''Creating new Wiki''
-** Open Tiddloid or Toddloid Lite and use ''Toolbar or Menu/New Wiki'' option. Choose a destination file path and a new TiddlyWiki5 document will be created and opened.
-* ''Importing existing Wiki''
-** Open Tiddloid or Toddloid Lite and use ''Toolbar or Menu/Import a file'' option. Choose an existing wiki file and it will be imported and opened.
-* ''Opening''
-** You can reopen a wiki created or imported above by clicking its title in the app.
-* ''Saving''
-** Try making some changes and click the {{$:/core/images/save-button}} ''save changes'' button. The wiki will be saved, and a confirmation message should appear at the top right of the window.
-** The wiki will also be saved when clicking the {{$:/core/images/done-button}} ''ok'' button in a tiddler.
-
-''Note:''
->>>>>>> c16c2fe5
 
 *  Tiddloid Lite supports new devices better. It also supports files on clouds like GDrive and ~OneDrive, while Tiddloid keeps the compatibility to TiddlyWikiClassic. For more difference between Tiddloid and  Tiddloid Lite, please visit [[Tiddloid's homepage|https://github.com/donmor/Tiddloid]].
 * You should keep the `.html` or `.htm` extension of the files to be imported.
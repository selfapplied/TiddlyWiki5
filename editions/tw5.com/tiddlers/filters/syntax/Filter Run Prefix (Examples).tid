--- conflicted
+++ resolved
@@ -1,9 +1,5 @@
 created: 20201117073343969
-<<<<<<< HEAD
-modified: 20211124153029405
-=======
 modified: 20211129032537195
->>>>>>> 44ad8c77
 tags: [[Filter Syntax]] [[Filter Run Prefix Examples]]
 title: Filter Run Prefix (Examples)
 type: text/vnd.tiddlywiki

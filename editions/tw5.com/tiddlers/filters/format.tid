--- conflicted
+++ resolved
@@ -18,11 +18,7 @@
 
 |!Format |!Description |
 |^`date` |The input string is interpreted as a UTC date and displayed according to the DateFormat specified in the optional operator operand. (Defaults to "YYYY MM DD 0hh:0mm") |
-<<<<<<< HEAD
-|^`json` |<<.from-version "5.3.0">> The input string is interpreted as JSON and displayed with standard formatting. The optional operator operand specifies the number of spaces to use for indenting, or a string to use for indenting. Nothing is returned if the input string is not valid JSON |
-=======
 |^`json` |<<.from-version "5.2.4">> The input string is interpreted as JSON and displayed with standard formatting. The optional operator operand specifies the number of spaces to use for indenting, or a string to use for indenting. Nothing is returned if the input string is not valid JSON |
->>>>>>> 35b9faaa
 |^`relativedate` |The input string is interpreted as a UTC date and displayed as the interval from the present instant. Any operator parameters are ignored |
 |^`titlelist` |<<.from-version "5.2.0">> The input string wrapped in double square brackets if it contains a space. Appropriate for use in a [[title list|Title List]]. |
 

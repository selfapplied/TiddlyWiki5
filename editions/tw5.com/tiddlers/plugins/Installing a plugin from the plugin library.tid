created: 20160107222352710
<<<<<<< HEAD
modified: 20190927205622498
tags: Plugins
=======
modified: 20191022095637710
tags: [[TiddlyWiki on Node.js]] Plugins
>>>>>>> c16c2fe5
title: Installing a plugin from the plugin library
type: text/vnd.tiddlywiki

! Standalone Configuration

Follow these instructions when using TiddlyWiki as a standalone HTML file:

# Create a backup of your current TiddlyWiki HTML file ([[just in case|The First Rule of Using TiddlyWiki]])
# Open your TiddlyWiki in a browser
# Open the [[control panel|$:/ControlPanel]] <<.icon $:/core/images/options-button>>, click on the ''Plugins'' tab and then the <<.icon $:/core/images/download-button>> ''Get more plugins'' button
# Click <<.icon $:/core/images/chevron-right>> ''open plugin library'' to open the official plugin library
# When the library listing is loaded:
## Use the tab to select between ''plugins'', ''themes'' and ''languages''
## Use the ''search'' box to search the plugin details
# Click the ''install'' button to install a plugin
# Save your TiddlyWiki <<.icon $:/core/images/save-button>>
# If a yellow warning bar appears at the top of the window,  refresh the window so that TiddlyWiki completes installation of the plugin <<.icon $:/core/images/refresh-button>>
#* <<.from-version "5.1.22">> It is no longer necessary to refresh TiddlyWiki when deleting plugins that support dynamic loading. See PluginMechanism for more details
# The plugin should now be available for use

! Client-Server Configuration

Follow these instructions when using TiddlyWiki under Node.js:

# Identify the plugins you want to install using the ''Plugins'' tab of [[control panel|$:/ControlPanel]] (''don't'' install the plugins from here, though). Plugins are identified by their type (ie language, theme or plugin) and their publisher and title. For example, the plugin `$:/plugins/tiddlywiki/internals` is referred to as ''tiddlywiki/internals''
# Quit the server if it is running
# Edit the `tiddlywiki.info` file (it is in JSON format) and locate the `plugins`, `themes` or `languages` section (see below)
# Add entries corresponding to the plugins you wish to add. Take care to retain commas to separate items, but do not terminate the last item in a list with a comma
# Restart the server

```
{
	"plugins": [
		"tiddlywiki/codemirror"
	],
	"themes": [
		"tiddlywiki/vanilla",
		"tiddlywiki/snowwhite"
	],
    "languages": [
        "es-ES",
        "fr-FR",
        "en-EN"
    ]
}
```

See also [[Installing custom plugins on Node.js]].<|MERGE_RESOLUTION|>--- conflicted
+++ resolved
@@ -1,11 +1,6 @@
 created: 20160107222352710
-<<<<<<< HEAD
-modified: 20190927205622498
-tags: Plugins
-=======
 modified: 20191022095637710
 tags: [[TiddlyWiki on Node.js]] Plugins
->>>>>>> c16c2fe5
 title: Installing a plugin from the plugin library
 type: text/vnd.tiddlywiki
 

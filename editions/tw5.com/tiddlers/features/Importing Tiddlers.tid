--- conflicted
+++ resolved
@@ -10,13 +10,8 @@
 
 There are several ways to import content (including text, images, pdf documents, etc.) from external files:
 
-<<<<<<< HEAD
 * Use the <<.icon $:/core/images/import-button>> ''import'' button (under the ''Tools'' tab in the sidebar) to select a local file
-* Drag and drop files from Windows Explorer or OS X Finder etc. into the TiddlyWiki browser window
-=======
-* Use the <<.button import>> button (under the <<.sidebar-tab Tools>> tab in the sidebar) to select a local file
 * Drag and drop files from Windows Explorer or OS X Finder etc. into the ~TiddlyWiki browser window
->>>>>>> c16c2fe5
 * Paste content directly from the clipboard using the menu or keyboard shortcut (<kbd>ctrl-V</kbd> or <kbd>cmd-V</kbd>)
 ** Currently supported in Chrome, Firefox and Edge (but not Internet Explorer)
 

--- conflicted
+++ resolved
@@ -1,10 +1,6 @@
 caption: tm-open-window
 created: 20160424181447704
-<<<<<<< HEAD
 modified: 20220301162140993
-=======
-modified: 20220227212704337
->>>>>>> bc81195b
 tags: Messages
 title: WidgetMessage: tm-open-window
 type: text/vnd.tiddlywiki
@@ -12,7 +8,6 @@
 The `tm-open-window` [[message|Messages]] opens a tiddler in a new //browser// window. If no parameters are specified, the current tiddler is opened in a new window. Similiar to `tm-modal` any additional parameters passed via the <<.param "paramObject">> are provided as variables to the new window.
 
 |!Name |!Description |
-<<<<<<< HEAD
 |param //{default param}//  |Title of the tiddler to be opened in a new browser window, defaults to <<.var "currentTiddler">> if empty |
 |template |Template in which the tiddler will be rendered |
 |windowTitle |Title string for the opened window |
@@ -22,26 +17,13 @@
 |top|<<.from-version "5.2.2">> Optional, top position of new browser window|
 |windowID|<<.from-version "5.2.2">> Optional, unique string used to identify the widow. Can be used with [[WidgetMessage: tm-close-window]] to close the window. Defaults to the value of <<.param param>> |
 |//{any other params}// |Any other parameters are made available as variables within the new window |
-=======
-|param |Title of the tiddler to be opened in a new browser window, defaults to <<.var "currentTiddler">> if empty |
-|template |Template tiddler used to render the tiddler in the new browser window |
-|windowTitle |Title for the new browser window |
-|width |Width of the new browser window (in pixels without units) |
-|height |Height of the new browser window (in pixels without units) |
-|paramObject |Hashmap of variables to be provided to the template, contains all extra parameters passed to the widget sending the message |
->>>>>>> bc81195b
 
 The `tm-open-window` message is best generated with the ActionSendMessageWidget, which in turn is triggered by a widget such as the ButtonWidget. The message is handled by the core itself.
 
 <<.tip """When used with the ActionSendMessageWidget, <<.param 'param'>> becomes <<.param '$param'>> """>>
-<<<<<<< HEAD
 <<.tip """Parameters <<.param template>>, <<.param windowTitle>>, <<.param width>>, <<.param height>>, <<.param left>> and <<.param top>> require the ActionSendMessageWidget.""">>
 <<.tip """<<.from-version 5.2.2>> To close a window opened with tm-open-window use [[WidgetMessage: tm-close-window]]""">>
 <<.tip """<<.from-version 5.2.2>> To open a tiddler in more than one new window, use a unique value for <<.param windowID>>""">>
-=======
-<<.tip """The parameters <<.param template>>, <<.param windowTitle>>, <<.param width>>, and <<.param height>> ''require'' the ActionSendMessageWidget.""">>
-
->>>>>>> bc81195b
 
 <$macrocall $name='wikitext-example-without-html'
 src="""

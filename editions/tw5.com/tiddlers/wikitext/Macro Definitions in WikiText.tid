--- conflicted
+++ resolved
@@ -1,103 +1,7 @@
 created: 20150220181617000
-<<<<<<< HEAD
 modified: 20180820165115455
 tags: 
 title: Macro Definitions in WikiText
 type: text/vnd.tiddlywiki
 
-See [[Macro Definitions]].
-=======
-modified: 20221022135909352
-tags: WikiText
-title: Macro Definitions in WikiText
-type: text/vnd.tiddlywiki
-
-A [[macro|Macros]] is defined using a `\define` [[pragma|Pragma]]. Like any pragma, this can only appear at the start of a tiddler.
-
-The first line of the definition specifies the macro name and any parameters. Each parameter has a name and, optionally, a default value that is used if no value is supplied on a particular call to the macro.
-
-The lines that follow contain the text of the macro text (i.e. the snippet represented by the macro name), until `\end` appears on a line by itself:
-
-<$codeblock code={{$:/editions/tw5.com/macro-examples/say-hi}}/>
-
-Alternatively, the entire definition can be presented on a single line without an `\end` marker:
-
-```
-\define sayhi(name:"Bugs Bunny") Hi, I'm $name$.
-```
-
-Macro definitions can be nested by specifying the name of the macro in the `\end` marker. For example:
-
-<<wikitext-example-without-html src:"""\define special-button(caption:"Click me")
-\define actions()
-<$action-sendmessage $message="tm-notify" $param="HelloThere"/>
-\end actions
-<$button actions=<<actions>>>
-$caption$
-</$button>
-\end special-button
-
-<<special-button>>
-""">>
-
-A more formal [[presentation|Macro Definition Syntax]] of this syntax is also available.
-
-!! Accessing variables and parameters
-
-Inside the macro there are several methods for accessing variables defined outside of the macro or parameters from the macro parameter list. 
-
-|syntax|description|h
-|`$...$`|Text substitution of a parameter defined in the macro parameters list |
-|`<<__...__>>`|Parameter-as-variable access to a parameter defined in the macro parameters list |
-|`$(...)$`|Text substitution of a variable defined outside of the macro |
-|`<<...>>`|Access to a variable (or other macro) defined outside of the macro |
-<br>
-
-!!! Placeholders `$(...)$`
-
-The macro can contain placeholders for parameters. These consist of a parameter name between dollar signs, like `$this$`.
-
-The macro can also contain placeholders for [[variables|Variables]]. These consist of a variable name (or macro name) between dollar signs and round brackets, like `$(this)$`.
-
-The actual value of the parameter or variable is substituted for the placeholder whenever the macro is called:
-
-<$importvariables filter="$:/editions/tw5.com/macro-examples/say-hi-using-variables">
-<$codeblock code={{$:/editions/tw5.com/macro-examples/say-hi-using-variables}}/>
-<$macrocall $name=".example" n="1"
-eg="""<$set name="address" value="Rabbit Hole Hill">
-<<say-hi-using-variables>>
-</$set>"""/>
-</$importvariables>
-
-!!! Parameters as Variables `<<__...__>>`
-
-Parameters in a wikitext macro can be accessed as variables by using the syntax `<<__...__>>`, i.e the parameter name surrounded by double underscores. For example, the example above could also be expressed as:
-
-```
-\define sayhi(name:"Bugs Bunny") Hi, I'm <$text text=<<__name__>>/>.
-```
-
-Accessing parameters as variables only works in macros that are wikified and not, for example, when a macro is used as an attribute value. The advantage of the technique is that it avoids the parameter value being substituted into the macro as a literal string, which in turn can help avoid issues with parameters that contain quotes.
-
-For example, consider this macro. It invokes another macro using the single parameter as an argument for it:
-
-```
-\define film-quote(line) <$macrocall $name="anothermacro" actor="Bugs Bunny" line="""$line$"""/>
-```
-
-The code above will fail if the macro is invoked with the argument containing triple double quotes (for example `<<film-quote 'I quote thrice """ - see!?'>>`). Using parameter variables offers a workaround:
-
-```
-\define film-quote(line) <$macrocall $name="anothermacro" actor="Bugs Bunny" line=<<__line__>>/>
-```
-
-!! Scope
-
-Macros are available to the tiddler that defines them, plus any tiddlers that it transcludes.
-
-To make a macro available to all tiddlers, define it in a tiddler that has the tag <<.tag $:/tags/Macro>>.
-
-It is also possible to write a macro as a [[JavaScript module|https://tiddlywiki.com/dev/index.html#JavaScript%20Macros]]. ~JavaScript macros are available to all tiddlers, and offer the maximum flexibility.
-
-A tiddler can manually import macro definitions from a [[selection|Title Selection]] of other tiddlers by using the <<.wlink ImportVariablesWidget>> widget.
->>>>>>> fba9efcf
+See [[Macro Definitions]].
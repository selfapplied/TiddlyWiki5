--- conflicted
+++ resolved
@@ -7,13 +7,9 @@
 		"tiddlywiki/menubar",
 		"tiddlywiki/confetti",
 		"tiddlywiki/dynannotate",
-<<<<<<< HEAD
 		"tiddlywiki/tour",
 		"tiddlywiki/qrcode",
 		"tiddlywiki/ai-tools"
-=======
-		"tiddlywiki/tour"
->>>>>>> 98d411c0
 	],
 	"themes": [
 		"tiddlywiki/vanilla",

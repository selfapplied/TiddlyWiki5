{
	"description": "Documentation from https://tiddlywiki.com",
	"plugins": [
		"tiddlywiki/browser-sniff",
		"tiddlywiki/railroad",
<<<<<<< HEAD
		"tiddlywiki/evernote",
		"tiddlywiki/internals"
=======
		"tiddlywiki/internals",
		"tiddlywiki/menubar",
		"tiddlywiki/confetti",
		"tiddlywiki/dynannotate",
		"tiddlywiki/tour"
>>>>>>> 20611cc8
	],
	"themes": [
		"tiddlywiki/vanilla",
		"tiddlywiki/snowwhite",
		"tiddlywiki/starlight",
		"tiddlywiki/seamless",
		"tiddlywiki/centralised",
		"tiddlywiki/tight",
		"tiddlywiki/heavier",
		"tiddlywiki/tight-heavier",
		"tiddlywiki/readonly"
	],
	"languages": [
	],
	"build": {
		"index": [
			"--savetiddlers","[tag[external-image]]","images",
			"--render","[tag[external-text]]","[encodeuricomponent[]addprefix[text/]addsuffix[.tid]]","text/plain","$:/core/templates/tid-tiddler",
			"--setfield","[tag[external-image]]","_canonical_uri","$:/core/templates/canonical-uri-external-image","text/plain",
			"--setfield","[tag[external-text]]","_canonical_uri","$:/core/templates/canonical-uri-external-text","text/plain",
			"--setfield","[tag[external-image]] [tag[external-text]]","text","","text/plain",
			"--render","$:/core/save/all","index.html","text/plain"],
		"empty": [
			"--render","$:/editions/tw5.com/download-empty","empty.html","text/plain",
			"--render","$:/editions/tw5.com/download-empty","empty.hta","text/plain"],
		"encrypted": [
			"--password", "password",
			"--render", "$:/core/save/all", "encrypted.html", "text/plain",
			"--clearpassword"],
		"favicon": [
			"--savetiddler","$:/favicon.ico","favicon.ico",
			"--savetiddler","$:/green_favicon.ico","static/favicon.ico"],
		"readmes": [
			"--render","ReadMe","readme.md","text/html",
			"--render","ReadMeBinFolder","bin/readme.md","text/html",
			"--render","ContributingTemplate","contributing.md","text/html",
			"--render","$:/core/copyright.txt","license","text/plain"],
		"tw2": [
			"--render","TiddlyWiki2ReadMe","tw2/readme.md","text/html"],
		"static": [
			"--render","$:/core/templates/static.template.html","static.html","text/plain",
			"--render","$:/core/templates/alltiddlers.template.html","alltiddlers.html","text/plain",
			"--render","[!is[system]]","[encodeuricomponent[]addprefix[static/]addsuffix[.html]]","text/plain","$:/core/templates/static.tiddler.html",
			"--render","$:/core/templates/static.template.css","static/static.css","text/plain"],
		"external-js": [
			"--render","$:/core/save/offline-external-js","[[external-]addsuffix<version>addsuffix[.html]]","text/plain",
			"--render","$:/core/templates/tiddlywiki5.js","[[tiddlywikicore-]addsuffix<version>addsuffix[.js]]","text/plain"],
		"archive":[
			"--render","$:/core/save/all","[[archive/full/TiddlyWiki-]addsuffix<version>addsuffix[.html]]","text/plain",
			"--render","$:/editions/tw5.com/download-empty","[[archive/empty/Empty-TiddlyWiki-]addsuffix<version>addsuffix[.html]]","text/plain",
			"--render","[[TiddlyWiki Archive]]","archive/index.html","text/plain","$:/core/templates/static.tiddler.html",
			"--render","$:/core/templates/static.template.css","archive/static.css","text/plain"]
	},
	"config": {
		"retain-original-tiddler-path": true
	}
}<|MERGE_RESOLUTION|>--- conflicted
+++ resolved
@@ -3,16 +3,11 @@
 	"plugins": [
 		"tiddlywiki/browser-sniff",
 		"tiddlywiki/railroad",
-<<<<<<< HEAD
-		"tiddlywiki/evernote",
-		"tiddlywiki/internals"
-=======
 		"tiddlywiki/internals",
 		"tiddlywiki/menubar",
 		"tiddlywiki/confetti",
 		"tiddlywiki/dynannotate",
 		"tiddlywiki/tour"
->>>>>>> 20611cc8
 	],
 	"themes": [
 		"tiddlywiki/vanilla",

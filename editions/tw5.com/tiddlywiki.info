--- conflicted
+++ resolved
@@ -18,11 +18,8 @@
 		"tiddlywiki/readonly"
 	],
 	"languages": [
-<<<<<<< HEAD
 		"da-DK",
-=======
 	    "el-GR",
->>>>>>> 4e3c1bfd
 		"en-US",
 		"en-GB",
 		"de-AT",

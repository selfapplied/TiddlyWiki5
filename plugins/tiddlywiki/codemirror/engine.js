--- conflicted
+++ resolved
@@ -109,13 +109,10 @@
 	if(this.widget.editTabIndex) {
 		config["tabindex"] = this.widget.editTabIndex;
 	}
-<<<<<<< HEAD
 	if(this.widget.editDir) {
 		config.direction = this.widget.editDir;
 	}
-=======
 	config.editWidget = this.widget;
->>>>>>> b5134951
 	// Create the CodeMirror instance
 	this.cm = window.CodeMirror(function(cmDomNode) {
 		// Note that this is a synchronous callback that is called before the constructor returns

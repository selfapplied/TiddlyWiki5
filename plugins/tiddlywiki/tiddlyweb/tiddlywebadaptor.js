/*\
title: $:/plugins/tiddlywiki/tiddlyweb/tiddlywebadaptor.js
type: application/javascript
module-type: syncadaptor

A sync adaptor module for synchronising with TiddlyWeb compatible servers

\*/
(function(){

/*jslint node: true, browser: true */
/*global $tw: false */
"use strict";

var CONFIG_HOST_TIDDLER = "$:/config/tiddlyweb/host",
	DEFAULT_HOST_TIDDLER = "$protocol$//$host$/";

function TiddlyWebAdaptor(options) {
	this.wiki = options.wiki;
	this.host = this.getHost();
	this.recipe = undefined;
	this.logger = new $tw.utils.Logger("TiddlyWebAdaptor");
}

TiddlyWebAdaptor.prototype.getHost = function() {
	var text = this.wiki.getTiddlerText(CONFIG_HOST_TIDDLER,DEFAULT_HOST_TIDDLER),
		substitutions = [
			{name: "protocol", value: document.location.protocol},
			{name: "host", value: document.location.host}
		];
	for(var t=0; t<substitutions.length; t++) {
		var s = substitutions[t];
		text = text.replace(new RegExp("\\$" + s.name + "\\$","mg"),s.value);
	}
	return text;
};

TiddlyWebAdaptor.prototype.getTiddlerInfo = function(tiddler) {
	return {
		bag: tiddler.fields.bag
	};
};

/*
Get the current status of the TiddlyWeb connection
*/
TiddlyWebAdaptor.prototype.getStatus = function(callback) {
	// Get status
	var self = this;
	this.logger.log("Getting status");
	$tw.utils.httpRequest({
		url: this.host + "status",
		callback: function(err,data) {
			if(err) {
				return callback(err);
			}
			// Decode the status JSON
			var json = null,
				isLoggedIn = false;
			try {
				json = JSON.parse(data);
			} catch (e) {
			}
			if(json) {
				self.logger.log("Status:",data);
				// Record the recipe
				if(json.space) {
					self.recipe = json.space.recipe;
				}
				// Check if we're logged in
				isLoggedIn = json.username !== "GUEST";
			}
			// Invoke the callback if present
			if(callback) {
				callback(null,isLoggedIn,json.username);
			}
		}
	});
};

/*
Attempt to login and invoke the callback(err)
*/
TiddlyWebAdaptor.prototype.login = function(username,password,callback) {
	var options = {
		url: this.host + "challenge/tiddlywebplugins.tiddlyspace.cookie_form",
		type: "POST",
		data: {
			user: username,
			password: password,
			tiddlyweb_redirect: "/status" // workaround to marginalize automatic subsequent GET
		},
		callback: function(err) {
			callback(err);
		}
	};
	this.logger.log("Logging in:",options);
	$tw.utils.httpRequest(options);
};

/*
*/
TiddlyWebAdaptor.prototype.logout = function(callback) {
	var options = {
		url: this.host + "logout",
		type: "POST",
		data: {
			csrf_token: this.getCsrfToken(),
			tiddlyweb_redirect: "/status" // workaround to marginalize automatic subsequent GET
		},
		callback: function(err,data) {
			callback(err);
		}
	};
	this.logger.log("Logging out:",options);
	$tw.utils.httpRequest(options);
};

/*
Retrieve the CSRF token from its cookie
*/
TiddlyWebAdaptor.prototype.getCsrfToken = function() {
	var regex = /^(?:.*; )?csrf_token=([^(;|$)]*)(?:;|$)/,
		match = regex.exec(document.cookie),
		csrf = null;
	if (match && (match.length === 2)) {
		csrf = match[1];
	}
	return csrf;
};

/*
Get an array of skinny tiddler fields from the server
*/
TiddlyWebAdaptor.prototype.getSkinnyTiddlers = function(callback) {
	var self = this;
	$tw.utils.httpRequest({
		url: this.host + "recipes/" + this.recipe + "/tiddlers.json",
		callback: function(err,data) {
			// Check for errors
			if(err) {
				return callback(err);
			}
			// Process the tiddlers to make sure the revision is a string
			var tiddlers = JSON.parse(data);
			for(var t=0; t<tiddlers.length; t++) {
				tiddlers[t] = self.convertTiddlerFromTiddlyWebFormat(tiddlers[t]);
			}
			// Invoke the callback with the skinny tiddlers
			callback(null,tiddlers);
		}
	});
};

/*
Save a tiddler and invoke the callback with (err,adaptorInfo,revision)
*/
TiddlyWebAdaptor.prototype.saveTiddler = function(tiddler,callback) {
	var self = this;
	$tw.utils.httpRequest({
		url: this.host + "recipes/" + encodeURIComponent(this.recipe) + "/tiddlers/" + encodeURIComponent(tiddler.fields.title),
		type: "PUT",
		headers: {
			"Content-type": "application/json"
		},
		data: this.convertTiddlerToTiddlyWebFormat(tiddler),
		callback: function(err,data,request) {
			if(err) {
				return callback(err);
			}
			// Save the details of the new revision of the tiddler
			var etagInfo = self.parseEtag(request.getResponseHeader("Etag"));
			// Invoke the callback
			callback(null,{
				bag: etagInfo.bag
			}, etagInfo.revision);
		}
	});
};

/*
Load a tiddler and invoke the callback with (err,tiddlerFields)
*/
TiddlyWebAdaptor.prototype.loadTiddler = function(title,callback) {
	var self = this;
	$tw.utils.httpRequest({
		url: this.host + "recipes/" + encodeURIComponent(this.recipe) + "/tiddlers/" + encodeURIComponent(title),
		callback: function(err,data,request) {
			if(err) {
				return callback(err);
			}
			// Invoke the callback
			callback(null,self.convertTiddlerFromTiddlyWebFormat(JSON.parse(data)));
		}
	});
};

/*
Delete a tiddler and invoke the callback with (err)
options include:
tiddlerInfo: the syncer's tiddlerInfo for this tiddler
*/
TiddlyWebAdaptor.prototype.deleteTiddler = function(title,callback,options) {
	var self = this,
		bag = options.tiddlerInfo.adaptorInfo.bag;
	// If we don't have a bag it means that the tiddler hasn't been seen by the server, so we don't need to delete it
	if(!bag) {
		return callback(null);
	}
	// Issue HTTP request to delete the tiddler
	$tw.utils.httpRequest({
		url: this.host + "bags/" + encodeURIComponent(bag) + "/tiddlers/" + encodeURIComponent(title),
		type: "DELETE",
		callback: function(err,data,request) {
			if(err) {
				return callback(err);
			}
			// Invoke the callback
			callback(null);
		}
	});
};

/*
Convert a tiddler to a field set suitable for PUTting to TiddlyWeb
*/
TiddlyWebAdaptor.prototype.convertTiddlerToTiddlyWebFormat = function(tiddler) {
	var result = {},
		knownFields = [
			"bag", "created", "creator", "modified", "modifier", "permissions", "recipe", "revision", "tags", "text", "title", "type", "uri"
		];
	if(tiddler) {
		$tw.utils.each(tiddler.fields,function(fieldValue,fieldName) {
			var fieldString = fieldName === "tags" ?
								tiddler.fields.tags :
								tiddler.getFieldString(fieldName); // Tags must be passed as an array, not a string

			if(knownFields.indexOf(fieldName) !== -1) {
				// If it's a known field, just copy it across
				result[fieldName] = fieldString;
			} else {
				// If it's unknown, put it in the "fields" field
				result.fields = result.fields || {};
				result.fields[fieldName] = fieldString;
			}
		});
	}
<<<<<<< HEAD
	// Default the content type
=======
	// Default the content type and convert the type "text/x-tiddlywiki" into null
	if(result.type === "text/x-tiddlywiki") {
		result.type = null;
	}
>>>>>>> beed7de4
	result.type = result.type || "text/vnd.tiddlywiki";
	return JSON.stringify(result,null,$tw.config.preferences.jsonSpaces);
};

/*
Convert a field set in TiddlyWeb format into ordinary TiddlyWiki5 format
*/
TiddlyWebAdaptor.prototype.convertTiddlerFromTiddlyWebFormat = function(tiddlerFields) {
	var self = this,
		result = {};
	// Transfer the fields, pulling down the `fields` hashmap
	$tw.utils.each(tiddlerFields,function(element,title,object) {
		if(title === "fields") {
			$tw.utils.each(element,function(element,subTitle,object) {
				result[subTitle] = element;
			});
		} else {
			result[title] = tiddlerFields[title];
		}
	});
	// Make sure the revision is expressed as a string
	if(typeof result.revision === "number") {
		result.revision = result.revision.toString();
	}
	// Some unholy freaking of content types
	if(result.type === "text/javascript") {
		result.type = "application/javascript";
	} else if(!result.type || result.type === "None") {
		result.type = "text/x-tiddlywiki";
	}
	return result;
};

/*
Split a TiddlyWeb Etag into its constituent parts. For example:

```
"system-images_public/unsyncedIcon/946151:9f11c278ccde3a3149f339f4a1db80dd4369fc04"
```

Note that the value includes the opening and closing double quotes.

The parts are:

```
<bag>/<title>/<revision>:<hash>
```
*/
TiddlyWebAdaptor.prototype.parseEtag = function(etag) {
	var firstSlash = etag.indexOf("/"),
		lastSlash = etag.lastIndexOf("/"),
		colon = etag.lastIndexOf(":");
	if(firstSlash === -1 || lastSlash === -1 || colon === -1) {
		return null;
	} else {
		return {
			bag: decodeURIComponent(etag.substring(1,firstSlash)),
			title: decodeURIComponent(etag.substring(firstSlash + 1,lastSlash)),
			revision: etag.substring(lastSlash + 1,colon)
		};
	}
};

if($tw.browser && document.location.protocol.substr(0,4) === "http" ) {
	exports.adaptorClass = TiddlyWebAdaptor;
}

})();<|MERGE_RESOLUTION|>--- conflicted
+++ resolved
@@ -245,14 +245,7 @@
 			}
 		});
 	}
-<<<<<<< HEAD
 	// Default the content type
-=======
-	// Default the content type and convert the type "text/x-tiddlywiki" into null
-	if(result.type === "text/x-tiddlywiki") {
-		result.type = null;
-	}
->>>>>>> beed7de4
 	result.type = result.type || "text/vnd.tiddlywiki";
 	return JSON.stringify(result,null,$tw.config.preferences.jsonSpaces);
 };

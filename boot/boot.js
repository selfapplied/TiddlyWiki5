/*\
title: $:/boot/boot.js
type: application/javascript

The main boot kernel for TiddlyWiki. This single file creates a barebones TW environment that is just sufficient to bootstrap the modules containing the main logic of the application.

On the server this file is executed directly to boot TiddlyWiki. In the browser, this file is packed into a single HTML file.

\*/

var _boot = (function($tw) {

/*jslint node: true, browser: true */
/*global modules: false, $tw: false */
"use strict";

// Include bootprefix if we're not given module data
if(!$tw) {
	$tw = require("./bootprefix.js").bootprefix();
}

$tw.utils = $tw.utils || Object.create(null);

/////////////////////////// Standard node.js libraries

var fs, path, vm;
if($tw.node) {
	fs = require("fs");
	path = require("path");
	vm = require("vm");
}

/////////////////////////// Utility functions

$tw.boot.log = function(str) {
	$tw.boot.logMessages = $tw.boot.logMessages || [];
	$tw.boot.logMessages.push(str);
}

/*
Check if an object has a property
*/
$tw.utils.hop = function(object,property) {
	return object ? Object.prototype.hasOwnProperty.call(object,property) : false;
};

/*
Determine if a value is an array
*/
$tw.utils.isArray = function(value) {
	return Object.prototype.toString.call(value) == "[object Array]";
};

/*
Check if an array is equal by value and by reference.
*/
$tw.utils.isArrayEqual = function(array1,array2) {
	if(array1 === array2) {
		return true;
	}
	array1 = array1 || [];
	array2 = array2 || [];
	if(array1.length !== array2.length) {
		return false;
	}
	return array1.every(function(value,index) {
		return value === array2[index];
	});
};

/*
Add an entry to a sorted array if it doesn't already exist, while maintaining the sort order
*/
$tw.utils.insertSortedArray = function(array,value) {
	var low = 0, high = array.length - 1, mid, cmp;
	while(low <= high) {
		mid = (low + high) >> 1;
		cmp = value.localeCompare(array[mid]);
		if(cmp > 0) {
			low = mid + 1;
		} else if(cmp < 0) {
			high = mid - 1;
		} else {
			return array;
		}
	}
	array.splice(low,0,value);
	return array;
};

/*
Push entries onto an array, removing them first if they already exist in the array
	array: array to modify (assumed to be free of duplicates)
	value: a single value to push or an array of values to push
*/
$tw.utils.pushTop = function(array,value) {
	var t,p;
	if($tw.utils.isArray(value)) {
		if($tw.config._temp_allowDuplicates) {
			Array.prototype.push.apply(array,value);
		} else {
			// Remove any array entries that are duplicated in the new values
			if(value.length !== 0) {
				if(array.length !== 0) {
					if(value.length < array.length) {
						for(t=0; t<value.length; t++) {
							p = array.indexOf(value[t]);
							if(p !== -1) {
								array.splice(p,1);
							}
						}
					} else {
						for(t=array.length-1; t>=0; t--) {
							p = value.indexOf(array[t]);
							if(p !== -1) {
								array.splice(t,1);
							}
						}
					}
				}
				// Push the values on top of the main array
				Array.prototype.push.apply(array,value);
			}			
		}
	} else {
		if($tw.config._temp_allowDuplicates) {
			array.push(value);
		} else {
			p = array.indexOf(value);
			if(p !== -1) {
				array.splice(p,1);
			}
			array.push(value);
		}
	}
	return array;
};

/*
Determine if a value is a date
*/
$tw.utils.isDate = function(value) {
	return Object.prototype.toString.call(value) === "[object Date]";
};

/*
Iterate through all the own properties of an object or array. Callback is invoked with (element,title,object)
*/
$tw.utils.each = function(object,callback) {
	var next,f,length;
	if(object) {
		if(Object.prototype.toString.call(object) == "[object Array]") {
			for (f=0, length=object.length; f<length; f++) {
				next = callback(object[f],f,object);
				if(next === false) {
					break;
				}
		    }
		} else {
			var keys = Object.keys(object);
			for (f=0, length=keys.length; f<length; f++) {
				var key = keys[f];
				next = callback(object[key],key,object);
				if(next === false) {
					break;
				}
			}
		}
	}
};

/*
Helper for making DOM elements
tag: tag name
options: see below
Options include:
namespace: defaults to http://www.w3.org/1999/xhtml
attributes: hashmap of attribute values
style: hashmap of styles
text: text to add as a child node
children: array of further child nodes
innerHTML: optional HTML for element
class: class name(s)
document: defaults to current document
eventListeners: array of event listeners (this option won't work until $tw.utils.addEventListeners() has been loaded)
*/
$tw.utils.domMaker = function(tag,options) {
	var doc = options.document || document;
	var element = doc.createElementNS(options.namespace || "http://www.w3.org/1999/xhtml",tag);
	if(options["class"]) {
		element.className = options["class"];
	}
	if(options.text) {
		element.appendChild(doc.createTextNode(options.text));
	}
	$tw.utils.each(options.children,function(child) {
		element.appendChild(child);
	});
	if(options.innerHTML) {
		element.innerHTML = options.innerHTML;
	}
	$tw.utils.each(options.attributes,function(attribute,name) {
		element.setAttribute(name,attribute);
	});
	$tw.utils.each(options.style,function(value,name) {
		element.style[name] = value;
	});
	if(options.eventListeners) {
		$tw.utils.addEventListeners(element,options.eventListeners);
	}
	return element;
};

/*
Display an error and exit
*/
$tw.utils.error = function(err) {
	// Prepare the error message
	var errHeading = ( $tw.language == undefined ? "Internal JavaScript Error" : $tw.language.getString("InternalJavaScriptError/Title") ),
		promptMsg = ( $tw.language == undefined ? "Well, this is embarrassing. It is recommended that you restart TiddlyWiki by refreshing your browser" : $tw.language.getString("InternalJavaScriptError/Hint") );
	// Log the error to the console
	console.error($tw.node ? "\x1b[1;31m" + err + "\x1b[0m" : err);
	if($tw.browser && !$tw.node) {
		// Display an error message to the user
		var dm = $tw.utils.domMaker,
			heading = dm("h1",{text: errHeading}),
			prompt = dm("div",{text: promptMsg, "class": "tc-error-prompt"}),
			message = dm("div",{text: err, "class":"tc-error-message"}),
			button = dm("div",{children: [dm("button",{text: ( $tw.language == undefined ? "close" : $tw.language.getString("Buttons/Close/Caption") )})], "class": "tc-error-prompt"}),
			form = dm("form",{children: [heading,prompt,message,button], "class": "tc-error-form"});
		document.body.insertBefore(form,document.body.firstChild);
		form.addEventListener("submit",function(event) {
			document.body.removeChild(form);
			event.preventDefault();
			return false;
		},true);
		return null;
	} else if(!$tw.browser) {
		// Exit if we're under node.js
		process.exit(1);
	}
};

/*
Use our custom error handler if we're in the browser
*/
if($tw.boot.tasks.trapErrors) {
	window.onerror = function(errorMsg,url,lineNumber) {
		$tw.utils.error(errorMsg);
		return false;
	};
}

/*
Extend an object with the properties from a list of source objects
*/
$tw.utils.extend = function(object /*, sourceObjectList */) {
	$tw.utils.each(Array.prototype.slice.call(arguments,1),function(source) {
		if(source) {
			for (var p in source) {
				object[p] = source[p];
			}
		}
	});
	return object;
};

/*
Fill in any null or undefined properties of an object with the properties from a list of source objects. Each property that is an object is called recursively
*/
$tw.utils.deepDefaults = function(object /*, sourceObjectList */) {
	$tw.utils.each(Array.prototype.slice.call(arguments,1),function(source) {
		if(source) {
			for (var p in source) {
				if(object[p] === null || object[p] === undefined) {
					object[p] = source[p];
				}
				if(typeof object[p] === "object" && typeof source[p] === "object") {
					$tw.utils.deepDefaults(object[p],source[p]);
				}
			}
		}
	});
	return object;
};

/*
Convert a URIComponent encoded string to a string safely
*/
$tw.utils.decodeURIComponentSafe = function(s) {
	var v = s;
	try {
		v = decodeURIComponent(s);
	} catch(e) {}
	return v;
};

/*
Convert a URI encoded string to a string safely
*/
$tw.utils.decodeURISafe = function(s) {
	var v = s;
	try {
		v = decodeURI(s);
	} catch(e) {}
	return v;
};

/*
Convert "&amp;" to &, "&nbsp;" to nbsp, "&lt;" to <, "&gt;" to > and "&quot;" to "
*/
$tw.utils.htmlDecode = function(s) {
	return s.toString().replace(/&lt;/mg,"<").replace(/&nbsp;/mg,"\xA0").replace(/&gt;/mg,">").replace(/&quot;/mg,"\"").replace(/&amp;/mg,"&");
};

/*
Get the browser location.hash. We don't use location.hash because of the way that Firefox auto-urldecodes it (see http://stackoverflow.com/questions/1703552/encoding-of-window-location-hash)
*/
$tw.utils.getLocationHash = function() {
	var href = window.location.href;
	var idx = href.indexOf('#');
	if(idx === -1) {
		return "#";
	} else if(href.substr(idx + 1,1) === "#" ||  href.substr(idx + 1,3) === "%23") {
		// Special case: ignore location hash if it itself starts with a #
		return "#";
	} else {
		return href.substring(idx);
	}
};

/*
Pad a string to a given length with "0"s. Length defaults to 2
*/
$tw.utils.pad = function(value,length) {
	length = length || 2;
	var s = value.toString();
	if(s.length < length) {
		s = "000000000000000000000000000".substr(0,length - s.length) + s;
	}
	return s;
};

// Convert a date into UTC YYYYMMDDHHMMSSmmm format
$tw.utils.stringifyDate = function(value) {
	return value.getUTCFullYear() +
			$tw.utils.pad(value.getUTCMonth() + 1) +
			$tw.utils.pad(value.getUTCDate()) +
			$tw.utils.pad(value.getUTCHours()) +
			$tw.utils.pad(value.getUTCMinutes()) +
			$tw.utils.pad(value.getUTCSeconds()) +
			$tw.utils.pad(value.getUTCMilliseconds(),3);
};

// Parse a date from a UTC YYYYMMDDHHMMSSmmm format string
$tw.utils.parseDate = function(value) {
	if(typeof value === "string") {
		var negative = 1;
		if(value.charAt(0) === "-") {
			negative = -1;
			value = value.substr(1);
		}
		var year = parseInt(value.substr(0,4),10) * negative,
			d = new Date(Date.UTC(year,
				parseInt(value.substr(4,2),10)-1,
				parseInt(value.substr(6,2),10),
				parseInt(value.substr(8,2)||"00",10),
				parseInt(value.substr(10,2)||"00",10),
				parseInt(value.substr(12,2)||"00",10),
				parseInt(value.substr(14,3)||"000",10)));
		  d.setUTCFullYear(year); // See https://stackoverflow.com/a/5870822
		  return d;
	} else if($tw.utils.isDate(value)) {
		return value;
	} else {
		return null;
	}
};

// Stringify an array of tiddler titles into a list string
$tw.utils.stringifyList = function(value) {
	if($tw.utils.isArray(value)) {
		var result = new Array(value.length);
		for(var t=0, l=value.length; t<l; t++) {
			var entry = value[t] || "";
			if(entry.match(/[^\S\xA0]/mg)) {
				result[t] = "[[" + entry + "]]";
			} else {
				result[t] = entry;
			}
		}
		return result.join(" ");
	} else {
		return value || "";
	}
};

// Parse a string array from a bracketted list. For example "OneTiddler [[Another Tiddler]] LastOne"
$tw.utils.parseStringArray = function(value, allowDuplicate) {
	if(typeof value === "string") {
		var memberRegExp = /(?:^|[^\S\xA0])(?:\[\[(.*?)\]\])(?=[^\S\xA0]|$)|([\S\xA0]+)/mg,
			results = [], names = {},
			match;
		do {
			match = memberRegExp.exec(value);
			if(match) {
				var item = match[1] || match[2];
				if(item !== undefined && (!$tw.utils.hop(names,item) || allowDuplicate || $tw.config._temp_allowDuplicates)) {
					results.push(item);
					names[item] = true;
				}
			}
		} while(match);
		return results;
	} else if($tw.utils.isArray(value)) {
		return value;
	} else {
		return null;
	}
};

// Parse a block of name:value fields. The `fields` object is used as the basis for the return value
$tw.utils.parseFields = function(text,fields) {
	fields = fields || Object.create(null);
	text.split(/\r?\n/mg).forEach(function(line) {
		if(line.charAt(0) !== "#") {
			var p = line.indexOf(":");
			if(p !== -1) {
				var field = line.substr(0, p).trim(),
					value = line.substr(p+1).trim();
				if(field) {
					fields[field] = value;
				}
			}
		}
	});
	return fields;
};

// Safely parse a string as JSON
$tw.utils.parseJSONSafe = function(text,defaultJSON) {
	try {
		return JSON.parse(text);
	} catch(e) {
		if(typeof defaultJSON === "function") {
			return defaultJSON(e);
		} else {
			return defaultJSON || {};
		}
	}
};

/*
Resolves a source filepath delimited with `/` relative to a specified absolute root filepath.
In relative paths, the special folder name `..` refers to immediate parent directory, and the
name `.` refers to the current directory
*/
$tw.utils.resolvePath = function(sourcepath,rootpath) {
	// If the source path starts with ./ or ../ then it is relative to the root
	if(sourcepath.substr(0,2) === "./" || sourcepath.substr(0,3) === "../" ) {
		var src = sourcepath.split("/"),
			root = rootpath.split("/");
		// Remove the filename part of the root
		root.splice(root.length-1,1);
		// Process the source path bit by bit onto the end of the root path
		while(src.length > 0) {
			var c = src.shift();
			if(c === "..") { // Slice off the last root entry for a double dot
				if(root.length > 0) {
					root.splice(root.length-1,1);
				}
			} else if(c !== ".") { // Ignore dots
				root.push(c); // Copy other elements across
			}
		}
		return root.join("/");
	} else {
		// If it isn't relative, just return the path
		if(rootpath) {
			var root = rootpath.split("/");
			// Remove the filename part of the root
			root.splice(root.length - 1, 1);
			return root.join("/") + "/" + sourcepath;
		} else {
			return sourcepath;
		}
	}
};

/*
Parse a semantic version string into its constituent parts -- see https://semver.org
*/
$tw.utils.parseVersion = function(version) {
	var match = /^v?((\d+)\.(\d+)\.(\d+))(?:-([\dA-Za-z\-]+(?:\.[\dA-Za-z\-]+)*))?(?:\+([\dA-Za-z\-]+(?:\.[\dA-Za-z\-]+)*))?$/.exec(version);
	if(match) {
		return {
			version: match[1],
			major: parseInt(match[2],10),
			minor: parseInt(match[3],10),
			patch: parseInt(match[4],10),
			prerelease: match[5],
			build: match[6]
		};
	} else {
		return null;
	}
};

/*
Returns +1 if the version string A is greater than the version string B, 0 if they are the same, and +1 if B is greater than A.
Missing or malformed version strings are parsed as 0.0.0
*/
$tw.utils.compareVersions = function(versionStringA,versionStringB) {
	var defaultVersion = {
			major: 0,
			minor: 0,
			patch: 0
		},
		versionA = $tw.utils.parseVersion(versionStringA) || defaultVersion,
		versionB = $tw.utils.parseVersion(versionStringB) || defaultVersion,
		diff = [
			versionA.major - versionB.major,
			versionA.minor - versionB.minor,
			versionA.patch - versionB.patch
		];
	if((diff[0] > 0) || (diff[0] === 0 && diff[1] > 0) || (diff[0] === 0 & diff[1] === 0 & diff[2] > 0)) {
		return +1;
	} else if((diff[0] < 0) || (diff[0] === 0 && diff[1] < 0) || (diff[0] === 0 & diff[1] === 0 & diff[2] < 0)) {
		return -1;
	} else {
		return 0;
	}
};

/*
Returns true if the version string A is greater than the version string B. Returns true if the versions are the same
*/
$tw.utils.checkVersions = function(versionStringA,versionStringB) {
	return $tw.utils.compareVersions(versionStringA,versionStringB) !== -1;
};

/*
Register file type information
options: {flags: flags,deserializerType: deserializerType}
	flags:"image" for image types
	deserializerType: defaults to type if not specified
*/
$tw.utils.registerFileType = function(type,encoding,extension,options) {
	options = options || {};
	if($tw.utils.isArray(extension)) {
		$tw.utils.each(extension,function(extension) {
			$tw.config.fileExtensionInfo[extension] = {type: type};
		});
		extension = extension[0];
	} else {
		$tw.config.fileExtensionInfo[extension] = {type: type};
	}
	$tw.config.contentTypeInfo[type] = {encoding: encoding, extension: extension, flags: options.flags || [], deserializerType: options.deserializerType || type};
};

/*
Given an extension, always access the $tw.config.fileExtensionInfo
using a lowercase extension only.
*/
$tw.utils.getFileExtensionInfo = function(ext) {
	return ext ? $tw.config.fileExtensionInfo[ext.toLowerCase()] : null;
}

/*
Given an extension, get the correct encoding for that file.
defaults to utf8
*/
$tw.utils.getTypeEncoding = function(ext) {
	var extensionInfo = $tw.utils.getFileExtensionInfo(ext),
		type = extensionInfo ? extensionInfo.type : null,
		typeInfo = type ? $tw.config.contentTypeInfo[type] : null;
	return typeInfo ? typeInfo.encoding : "utf8";
};

/*
Run code globally with specified context variables in scope
*/
$tw.utils.evalGlobal = function(code,context,filename) {
	var contextCopy = $tw.utils.extend(Object.create(null),context);
	// Get the context variables as a pair of arrays of names and values
	var contextNames = [], contextValues = [];
	$tw.utils.each(contextCopy,function(value,name) {
		contextNames.push(name);
		contextValues.push(value);
	});
	// Add the code prologue and epilogue
	code = "(function(" + contextNames.join(",") + ") {(function(){\n" + code + "\n;})();\nreturn exports;\n})\n";
	// Compile the code into a function
	var fn;
	if($tw.browser) {
		fn = window["eval"](code + "\n\n//# sourceURL=" + filename);
	} else {
		fn = vm.runInThisContext(code,filename);
	}
	// Call the function and return the exports
	return fn.apply(null,contextValues);
};

/*
Run code in a sandbox with only the specified context variables in scope
*/
$tw.utils.evalSandboxed = $tw.browser ? $tw.utils.evalGlobal : function(code,context,filename) {
	var sandbox = $tw.utils.extend(Object.create(null),context);
	vm.runInNewContext(code,sandbox,filename);
	return sandbox.exports;
};

/*
Creates a PasswordPrompt object
*/
$tw.utils.PasswordPrompt = function() {
	// Store of pending password prompts
	this.passwordPrompts = [];
	// Create the wrapper
	this.promptWrapper = $tw.utils.domMaker("div",{"class":"tc-password-wrapper"});
	document.body.appendChild(this.promptWrapper);
	// Hide the empty wrapper
	this.setWrapperDisplay();
};

/*
Hides or shows the wrapper depending on whether there are any outstanding prompts
*/
$tw.utils.PasswordPrompt.prototype.setWrapperDisplay = function() {
	if(this.passwordPrompts.length) {
		this.promptWrapper.style.display = "block";
	} else {
		this.promptWrapper.style.display = "none";
	}
};

/*
Adds a new password prompt. Options are:
submitText: text to use for submit button (defaults to "Login")
serviceName: text of the human readable service name
noUserName: set true to disable username prompt
canCancel: set true to enable a cancel button (callback called with null)
repeatPassword: set true to prompt for the password twice
callback: function to be called on submission with parameter of object {username:,password:}. Callback must return `true` to remove the password prompt
*/
$tw.utils.PasswordPrompt.prototype.createPrompt = function(options) {
	// Create and add the prompt to the DOM
	var self = this,
		submitText = options.submitText || "Login",
		dm = $tw.utils.domMaker,
		children = [dm("h1",{text: options.serviceName})];
	if(!options.noUserName) {
		children.push(dm("input",{
			attributes: {type: "text", name: "username", placeholder: $tw.language.getString("Encryption/Username")}
		}));
	}
	children.push(dm("input",{
		attributes: {
			type: "password",
			name: "password",
			placeholder: ( $tw.language == undefined ? "Password" : $tw.language.getString("Encryption/Password") )
		}
	}));
	if(options.repeatPassword) {
		children.push(dm("input",{
			attributes: {
				type: "password",
				name: "password2",
				placeholder: $tw.language.getString("Encryption/RepeatPassword")
			}
		}));
	}
	if(options.canCancel) {
		children.push(dm("button",{
			text: $tw.language.getString("Encryption/Cancel"),
			attributes: {
				type: "button"
			},
			eventListeners: [{
					name: "click",
					handlerFunction: function(event) {
						self.removePrompt(promptInfo);
						options.callback(null);
					}
				}]
		}));
	}
	children.push(dm("button",{
		attributes: {type: "submit"},
		text: submitText
	}));
	var form = dm("form",{
		attributes: {autocomplete: "off"},
		children: children
	});
	this.promptWrapper.appendChild(form);
	window.setTimeout(function() {
		form.elements[0].focus();
	},10);
	// Add a submit event handler
	var self = this;
	form.addEventListener("submit",function(event) {
		// Collect the form data
		var data = {},t;
		$tw.utils.each(form.elements,function(element) {
			if(element.name && element.value) {
				data[element.name] = element.value;
			}
		});
		// Check that the passwords match
		if(options.repeatPassword && data.password !== data.password2) {
			alert($tw.language.getString("Encryption/PasswordNoMatch"));
		} else {
			// Call the callback
			if(options.callback(data)) {
				// Remove the prompt if the callback returned true
				self.removePrompt(promptInfo);
			} else {
				// Clear the password if the callback returned false
				$tw.utils.each(form.elements,function(element) {
					if(element.name === "password" || element.name === "password2") {
						element.value = "";
					}
				});
			}
		}
		event.preventDefault();
		return false;
	},true);
	// Add the prompt to the list
	var promptInfo = {
		serviceName: options.serviceName,
		callback: options.callback,
		form: form,
		owner: this
	};
	this.passwordPrompts.push(promptInfo);
	// Make sure the wrapper is displayed
	this.setWrapperDisplay();
	return promptInfo;
};

$tw.utils.PasswordPrompt.prototype.removePrompt = function(promptInfo) {
	var i = this.passwordPrompts.indexOf(promptInfo);
	if(i !== -1) {
		this.passwordPrompts.splice(i,1);
		promptInfo.form.parentNode.removeChild(promptInfo.form);
		this.setWrapperDisplay();
	}
}

/*
Crypto helper object for encrypted content. It maintains the password text in a closure, and provides methods to change
the password, and to encrypt/decrypt a block of text
*/
$tw.utils.Crypto = function() {
	var sjcl = $tw.node ? (global.sjcl || require("./sjcl.js")) : window.sjcl,
		currentPassword = null,
		callSjcl = function(method,inputText,password) {
			password = password || currentPassword;
			var outputText;
			try {
				if(password) {
					outputText = sjcl[method](password,inputText);
				}
			} catch(ex) {
				console.log("Crypto error:" + ex);
				outputText = null;
			}
			return outputText;
		};
	this.setPassword = function(newPassword) {
		currentPassword = newPassword;
		this.updateCryptoStateTiddler();
	};
	this.updateCryptoStateTiddler = function() {
		if($tw.wiki) {
			var state = currentPassword ? "yes" : "no",
				tiddler = $tw.wiki.getTiddler("$:/isEncrypted");
			if(!tiddler || tiddler.fields.text !== state) {
				$tw.wiki.addTiddler(new $tw.Tiddler({title: "$:/isEncrypted", text: state}));
			}
		}
	};
	this.hasPassword = function() {
		return !!currentPassword;
	}
	this.encrypt = function(text,password) {
		return callSjcl("encrypt",text,password);
	};
	this.decrypt = function(text,password) {
		return callSjcl("decrypt",text,password);
	};
};

/////////////////////////// Module mechanism

/*
Execute the module named 'moduleName'. The name can optionally be relative to the module named 'moduleRoot'
*/
$tw.modules.execute = function(moduleName,moduleRoot) {
	var name = moduleName;
	if(moduleName.charAt(0) === ".") {
		name = $tw.utils.resolvePath(moduleName,moduleRoot)
	}
	if(!$tw.modules.titles[name]) {
		if($tw.modules.titles[name + ".js"]) {
			name = name + ".js";
		} else if($tw.modules.titles[name + "/index.js"]) {
			name = name + "/index.js";
		} else if($tw.modules.titles[moduleName]) {
			name = moduleName;
		} else if($tw.modules.titles[moduleName + ".js"]) {
			name = moduleName + ".js";
		} else if($tw.modules.titles[moduleName + "/index.js"]) {
			name = moduleName + "/index.js";
		}
	}
	var moduleInfo = $tw.modules.titles[name],
		tiddler = $tw.wiki.getTiddler(name),
		_exports = {},
		sandbox = {
			module: {exports: _exports},
			//moduleInfo: moduleInfo,
			exports: _exports,
			console: console,
			setInterval: setInterval,
			clearInterval: clearInterval,
			setTimeout: setTimeout,
			clearTimeout: clearTimeout,
			Buffer: $tw.browser ? undefined : Buffer,
			$tw: $tw,
			require: function(title) {
				return $tw.modules.execute(title, name);
			}
		};

	Object.defineProperty(sandbox.module, "id", {
		value: name,
		writable: false,
		enumerable: true,
		configurable: false
	});

	if(!$tw.browser) {
		$tw.utils.extend(sandbox,{
			process: process
		});
	} else {
		/*
		CommonJS optional require.main property:
		 In a browser we offer a fake main module which points back to the boot function
		 (Theoretically, this may allow TW to eventually load itself as a module in the browser)
		*/
		Object.defineProperty(sandbox.require, "main", {
			value: (typeof(require) !== "undefined") ? require.main : {TiddlyWiki: _boot},
			writable: false,
			enumerable: true,
			configurable: false
		});
	}
	if(!moduleInfo) {
		// We could not find the module on this path
		// Try to defer to browserify etc, or node
		var deferredModule;
		if($tw.browser) {
			if(window.require) {
				try {
					return window.require(moduleName);
				} catch(e) {}
			}
			throw "Cannot find module named '" + moduleName + "' required by module '" + moduleRoot + "', resolved to " + name;
		} else {
			// If we don't have a module with that name, let node.js try to find it
			return require(moduleName);
		}
	}
	// Execute the module if we haven't already done so
	if(!moduleInfo.exports) {
		try {
			// Check the type of the definition
			if(typeof moduleInfo.definition === "function") { // Function
				moduleInfo.exports = _exports;
				moduleInfo.definition(moduleInfo,moduleInfo.exports,sandbox.require);
			} else if(typeof moduleInfo.definition === "string") { // String
				moduleInfo.exports = _exports;
				$tw.utils.evalSandboxed(moduleInfo.definition,sandbox,tiddler.fields.title);
				if(sandbox.module.exports) {
					moduleInfo.exports = sandbox.module.exports; //more codemirror workaround
				}
			} else { // Object
				moduleInfo.exports = moduleInfo.definition;
			}
		} catch(e) {
			if (e instanceof SyntaxError) {
				var line = e.lineNumber || e.line; // Firefox || Safari
				if (typeof(line) != "undefined" && line !== null) {
					$tw.utils.error("Syntax error in boot module " + name + ":" + line + ":\n" + e.stack);
				} else if(!$tw.browser) {
					// this is the only way to get node.js to display the line at which the syntax error appeared,
					// and $tw.utils.error would exit anyway
					// cf. https://bugs.chromium.org/p/v8/issues/detail?id=2589
					throw e;
				} else {
					// Opera: line number is included in e.message
					// Chrome/IE: there's currently no way to get the line number
					$tw.utils.error("Syntax error in boot module " + name + ": " + e.message + "\n" + e.stack);
				}
			} else {
				// line number should be included in e.stack for runtime errors
				$tw.utils.error("Error executing boot module " + name + ": " + JSON.stringify(e) + "\n\n" + e.stack);
			}
		}
	}
	// Return the exports of the module
	return moduleInfo.exports;
};

/*
Apply a callback to each module of a particular type
	moduleType: type of modules to enumerate
	callback: function called as callback(title,moduleExports) for each module
*/
$tw.modules.forEachModuleOfType = function(moduleType,callback) {
	var modules = $tw.modules.types[moduleType];
	$tw.utils.each(modules,function(element,title) {
		callback(title,$tw.modules.execute(title));
	});
};

/*
Get all the modules of a particular type in a hashmap by their `name` field
*/
$tw.modules.getModulesByTypeAsHashmap = function(moduleType,nameField) {
	nameField = nameField || "name";
	var results = Object.create(null);
	$tw.modules.forEachModuleOfType(moduleType,function(title,module) {
		results[module[nameField]] = module;
	});
	return results;
};

/*
Apply the exports of the modules of a particular type to a target object
*/
$tw.modules.applyMethods = function(moduleType,targetObject) {
	if(!targetObject) {
		targetObject = Object.create(null);
	}
	$tw.modules.forEachModuleOfType(moduleType,function(title,module) {
		$tw.utils.each(module,function(element,title,object) {
			targetObject[title] = module[title];
		});
	});
	return targetObject;
};

/*
Return a class created from a modules. The module should export the properties to be added to those of the optional base class
*/
$tw.modules.createClassFromModule = function(moduleExports,baseClass) {
	var newClass = function() {};
	if(baseClass) {
		newClass.prototype = new baseClass();
		newClass.prototype.constructor = baseClass;
	}
	$tw.utils.extend(newClass.prototype,moduleExports);
	return newClass;
};

/*
Return an array of classes created from the modules of a specified type. Each module should export the properties to be added to those of the optional base class
*/
$tw.modules.createClassesFromModules = function(moduleType,subType,baseClass) {
	var classes = Object.create(null);
	$tw.modules.forEachModuleOfType(moduleType,function(title,moduleExports) {
		if(!subType || moduleExports.types[subType]) {
			classes[moduleExports.name] = $tw.modules.createClassFromModule(moduleExports,baseClass);
		}
	});
	return classes;
};

/////////////////////////// Barebones tiddler object

/*
Construct a tiddler object from a hashmap of tiddler fields. If multiple hasmaps are provided they are merged,
taking precedence to the right
*/
$tw.Tiddler = function(/* [fields,] fields */) {
	this.fields = Object.create(null);
	this.cache = Object.create(null);
	for(var c=0; c<arguments.length; c++) {
		var arg = arguments[c],
			src = (arg instanceof $tw.Tiddler) ? arg.fields : arg;
		for(var t in src) {
			if(src[t] === undefined || src[t] === null) {
				if(t in this.fields) {
					delete this.fields[t]; // If we get a field that's undefined, delete any previous field value
				}
			} else {
				// Parse the field with the associated field module (if any)
				var fieldModule = $tw.Tiddler.fieldModules[t],
					value;
				if(fieldModule && fieldModule.parse) {
					value = fieldModule.parse.call(this,src[t]);
				} else {
					value = src[t];
				}
				// Freeze the field to keep it immutable
				if(value != null && typeof value === "object") {
					Object.freeze(value);
				}
				this.fields[t] = value;
			}
		}
	}
	// Freeze the tiddler against modification
	Object.freeze(this.fields);
	Object.freeze(this);
};

$tw.Tiddler.prototype.hasField = function(field) {
	return $tw.utils.hop(this.fields,field);
};

/*
Compare two tiddlers for equality
tiddler: the tiddler to compare
excludeFields: array of field names to exclude from the comparison
*/
$tw.Tiddler.prototype.isEqual = function(tiddler,excludeFields) {
	if(!(tiddler instanceof $tw.Tiddler)) {
		return false;
	}
	excludeFields = excludeFields || [];
	var self = this,
		differences = []; // Fields that have differences
	// Add to the differences array
	function addDifference(fieldName) {
		// Check for this field being excluded
		if(excludeFields.indexOf(fieldName) === -1) {
			// Save the field as a difference
			$tw.utils.pushTop(differences,fieldName);
		}
	}
	// Returns true if the two values of this field are equal
	function isFieldValueEqual(fieldName) {
		var valueA = self.fields[fieldName],
			valueB = tiddler.fields[fieldName];
		// Check for identical string values
		if(typeof(valueA) === "string" && typeof(valueB) === "string" && valueA === valueB) {
			return true;
		}
		// Check for identical array values
		if($tw.utils.isArray(valueA) && $tw.utils.isArray(valueB) && $tw.utils.isArrayEqual(valueA,valueB)) {
			return true;
		}
		// Check for identical date values
		if($tw.utils.isDate(valueA) && $tw.utils.isDate(valueB) && valueA.getTime() === valueB.getTime()) {
			return true;
		}
		// Otherwise the fields must be different
		return false;
	}
	// Compare our fields
	for(var fieldName in this.fields) {
		if(!isFieldValueEqual(fieldName)) {
			addDifference(fieldName);
		}
	}
	// There's a difference for every field in the other tiddler that we don't have
	for(fieldName in tiddler.fields) {
		if(!(fieldName in this.fields)) {
			addDifference(fieldName);
		}
	}
	// Return whether there were any differences
	return differences.length === 0;
};

/*
Register and install the built in tiddler field modules
*/
$tw.modules.define("$:/boot/tiddlerfields/modified","tiddlerfield",{
	name: "modified",
	parse: $tw.utils.parseDate,
	stringify: $tw.utils.stringifyDate
});
$tw.modules.define("$:/boot/tiddlerfields/created","tiddlerfield",{
	name: "created",
	parse: $tw.utils.parseDate,
	stringify: $tw.utils.stringifyDate
});
$tw.modules.define("$:/boot/tiddlerfields/color","tiddlerfield",{
	name: "color",
	editTag: "input",
	editType: "color"
});
$tw.modules.define("$:/boot/tiddlerfields/tags","tiddlerfield",{
	name: "tags",
	parse: $tw.utils.parseStringArray,
	stringify: $tw.utils.stringifyList
});
$tw.modules.define("$:/boot/tiddlerfields/list","tiddlerfield",{
	name: "list",
	parse: $tw.utils.parseStringArray,
	stringify: $tw.utils.stringifyList
});

/////////////////////////// Barebones wiki store

/*
Wiki constructor. State is stored in private members that only a small number of privileged accessor methods have direct access. Methods added via the prototype have to use these accessors and cannot access the state data directly.
options include:
enableIndexers - Array of indexer names to enable, or null to use all available indexers
*/
$tw.Wiki = function(options) {
	options = options || {};
	var self = this,
		tiddlers = Object.create(null), // Hashmap of tiddlers
		tiddlerTitles = null, // Array of tiddler titles
		getTiddlerTitles = function() {
			if(!tiddlerTitles) {
				tiddlerTitles = Object.keys(tiddlers).sort(function(a,b) {return a.localeCompare(b);});
			}
			return tiddlerTitles;
		},
		pluginTiddlers = [], // Array of tiddlers containing registered plugins, ordered by priority
		pluginInfo = Object.create(null), // Hashmap of parsed plugin content
		shadowTiddlers = Object.create(null), // Hashmap by title of {source:, tiddler:}
		shadowTiddlerTitles = null,
		getShadowTiddlerTitles = function() {
			if(!shadowTiddlerTitles) {
				shadowTiddlerTitles = Object.keys(shadowTiddlers);
			}
			return shadowTiddlerTitles;
		},
		enableIndexers = options.enableIndexers || null,
		indexers = [],
		indexersByName = Object.create(null);

	this.addIndexer = function(indexer,name) {
		// Bail if this indexer is not enabled
		if(enableIndexers && enableIndexers.indexOf(name) === -1) {
			return;
		}
		indexers.push(indexer);
		indexersByName[name] = indexer;
		indexer.init();
	};

	this.getIndexer = function(name) {
		return indexersByName[name] || null;
	};

	// Add a tiddler to the store
	this.addTiddler = function(tiddler) {
		if(!(tiddler instanceof $tw.Tiddler)) {
			tiddler = new $tw.Tiddler(tiddler);
		}
		// Save the tiddler
		if(tiddler) {
			var title = tiddler.fields.title;
			if(title) {
// Uncomment the following line for detailed logs of all tiddler writes
// console.log("Adding",title,tiddler)
				// Record the old tiddler state
				var updateDescriptor = {
					old: {
						tiddler: this.getTiddler(title),
						shadow: this.isShadowTiddler(title),
						exists: this.tiddlerExists(title)
					}
				}
				// Save the new tiddler
				tiddlers[title] = tiddler;
				// Check we've got the title
				tiddlerTitles = $tw.utils.insertSortedArray(tiddlerTitles || [],title);
				// Record the new tiddler state
				updateDescriptor["new"] = {
					tiddler: tiddler,
					shadow: this.isShadowTiddler(title),
					exists: this.tiddlerExists(title)
				}
				// Update indexes
				this.clearCache(title);
				this.clearGlobalCache();
				$tw.utils.each(indexers,function(indexer) {
					indexer.update(updateDescriptor);
				});
				// Queue a change event
				this.enqueueTiddlerEvent(title);
			}
		}
	};

	// Delete a tiddler
	this.deleteTiddler = function(title) {
// Uncomment the following line for detailed logs of all tiddler deletions
// console.log("Deleting",title)
		if($tw.utils.hop(tiddlers,title)) {
			// Record the old tiddler state
			var updateDescriptor = {
				old: {
					tiddler: this.getTiddler(title),
					shadow: this.isShadowTiddler(title),
					exists: this.tiddlerExists(title)
				}
			}
			// Delete the tiddler
			delete tiddlers[title];
			// Delete it from the list of titles
			if(tiddlerTitles) {
				var index = tiddlerTitles.indexOf(title);
				if(index !== -1) {
					tiddlerTitles.splice(index,1);
				}
			}
			// Record the new tiddler state
			updateDescriptor["new"] = {
				tiddler: this.getTiddler(title),
				shadow: this.isShadowTiddler(title),
				exists: this.tiddlerExists(title)
			}
			// Update indexes
			this.clearCache(title);
			this.clearGlobalCache();
			$tw.utils.each(indexers,function(indexer) {
				indexer.update(updateDescriptor);
			});
			// Queue a change event
			this.enqueueTiddlerEvent(title,true);
		}
	};

	// Get a tiddler from the store
	this.getTiddler = function(title) {
		if(title) {
			var t = tiddlers[title];
			if(t !== undefined) {
				return t;
			} else {
				var s = shadowTiddlers[title];
				if(s !== undefined) {
					return s.tiddler;
				}
			}
		}
		return undefined;
	};

	// Get an array of all tiddler titles
	this.allTitles = function() {
		return getTiddlerTitles().slice(0);
	};

	// Iterate through all tiddler titles
	this.each = function(callback) {
		var titles = getTiddlerTitles(),
			index,titlesLength,title;
		for(index = 0, titlesLength = titles.length; index < titlesLength; index++) {
			title = titles[index];
			callback(tiddlers[title],title);
		}
	};

	// Get an array of all shadow tiddler titles
	this.allShadowTitles = function() {
		return getShadowTiddlerTitles().slice(0);
	};

	// Iterate through all shadow tiddler titles
	this.eachShadow = function(callback) {
		var titles = getShadowTiddlerTitles(),
			index,titlesLength,title;
		for(index = 0, titlesLength = titles.length; index < titlesLength; index++) {
			title = titles[index];
			if(tiddlers[title]) {
				callback(tiddlers[title],title);
			} else {
				var shadowInfo = shadowTiddlers[title];
				callback(shadowInfo.tiddler,title);
			}
		}
	};

	// Iterate through all tiddlers and then the shadows
	this.eachTiddlerPlusShadows = function(callback) {
		var index,titlesLength,title,
			titles = getTiddlerTitles();
		for(index = 0, titlesLength = titles.length; index < titlesLength; index++) {
			title = titles[index];
			callback(tiddlers[title],title);
		}
		titles = getShadowTiddlerTitles();
		for(index = 0, titlesLength = titles.length; index < titlesLength; index++) {
			title = titles[index];
			if(!tiddlers[title]) {
				var shadowInfo = shadowTiddlers[title];
				callback(shadowInfo.tiddler,title);
			}
		}
	};

	// Iterate through all the shadows and then the tiddlers
	this.eachShadowPlusTiddlers = function(callback) {
		var index,titlesLength,title,
			titles = getShadowTiddlerTitles();
		for(index = 0, titlesLength = titles.length; index < titlesLength; index++) {
			title = titles[index];
			if(tiddlers[title]) {
				callback(tiddlers[title],title);
			} else {
				var shadowInfo = shadowTiddlers[title];
				callback(shadowInfo.tiddler,title);
			}
		}
		titles = getTiddlerTitles();
		for(index = 0, titlesLength = titles.length; index < titlesLength; index++) {
			title = titles[index];
			if(!shadowTiddlers[title]) {
				callback(tiddlers[title],title);
			}
		}
	};

	// Test for the existence of a tiddler (excludes shadow tiddlers)
	this.tiddlerExists = function(title) {
		return !!$tw.utils.hop(tiddlers,title);
	};

	// Determines if a tiddler is a shadow tiddler, regardless of whether it has been overridden by a real tiddler
	this.isShadowTiddler = function(title) {
		return $tw.utils.hop(shadowTiddlers,title);
	};

	this.getShadowSource = function(title) {
		if($tw.utils.hop(shadowTiddlers,title)) {
			return shadowTiddlers[title].source;
		}
		return null;
	};

	// Get an array of all the currently recognised plugin types
	this.getPluginTypes = function() {
		var types = [];
		$tw.utils.each(pluginTiddlers,function(pluginTiddler) {
			var pluginType = pluginTiddler.fields["plugin-type"];
			if(pluginType && types.indexOf(pluginType) === -1) {
				types.push(pluginType);
			}
		});
		return types;
	};

	// Read plugin info for all plugins, or just an array of titles. Returns the number of plugins updated or deleted
	this.readPluginInfo = function(titles) {
		var results = {
			modifiedPlugins: [],
			deletedPlugins: []
		};
		$tw.utils.each(titles || getTiddlerTitles(),function(title) {
			var tiddler = tiddlers[title];
			if(tiddler) {
				if(tiddler.fields.type === "application/json" && tiddler.hasField("plugin-type") && tiddler.fields.text) {
					pluginInfo[tiddler.fields.title] = $tw.utils.parseJSONSafe(tiddler.fields.text);
					results.modifiedPlugins.push(tiddler.fields.title);
				}
			} else {
				if(pluginInfo[title]) {
					delete pluginInfo[title];
					results.deletedPlugins.push(title);
				}
			}
		});
		return results;
	};

	// Get plugin info for a plugin
	this.getPluginInfo = function(title) {
		return pluginInfo[title];
	};

	// Register the plugin tiddlers of a particular type, or null/undefined for any type, optionally restricting registration to an array of tiddler titles. Return the array of titles affected
	this.registerPluginTiddlers = function(pluginType,titles) {
		var self = this,
			registeredTitles = [],
			checkTiddler = function(tiddler,title) {
				if(tiddler && tiddler.fields.type === "application/json" && tiddler.fields["plugin-type"] && (!pluginType || tiddler.fields["plugin-type"] === pluginType)) {
					var disablingTiddler = self.getTiddler("$:/config/Plugins/Disabled/" + title);
					if(title === "$:/core" || !disablingTiddler || (disablingTiddler.fields.text || "").trim() !== "yes") {
						self.unregisterPluginTiddlers(null,[title]); // Unregister the plugin if it's already registered
						pluginTiddlers.push(tiddler);
						registeredTitles.push(tiddler.fields.title);
					}
				}
			};
		if(titles) {
			$tw.utils.each(titles,function(title) {
				checkTiddler(self.getTiddler(title),title);
			});
		} else {
			this.each(function(tiddler,title) {
				checkTiddler(tiddler,title);
			});
		}
		return registeredTitles;
	};

	// Unregister the plugin tiddlers of a particular type, or null/undefined for any type, optionally restricting unregistering to an array of tiddler titles. Returns an array of the titles affected
	this.unregisterPluginTiddlers = function(pluginType,titles) {
		var self = this,
			unregisteredTitles = [];
		// Remove any previous registered plugins of this type
		for(var t=pluginTiddlers.length-1; t>=0; t--) {
			var tiddler = pluginTiddlers[t];
			if(tiddler.fields["plugin-type"] && (!pluginType || tiddler.fields["plugin-type"] === pluginType) && (!titles || titles.indexOf(tiddler.fields.title) !== -1)) {
				unregisteredTitles.push(tiddler.fields.title);
				pluginTiddlers.splice(t,1);
			}
		}
		return unregisteredTitles;
	};

	// Unpack the currently registered plugins, creating shadow tiddlers for their constituent tiddlers
	this.unpackPluginTiddlers = function() {
		var self = this;
		// Sort the plugin titles by the `plugin-priority` field
		pluginTiddlers.sort(function(a,b) {
			if("plugin-priority" in a.fields && "plugin-priority" in b.fields) {
				return a.fields["plugin-priority"] - b.fields["plugin-priority"];
			} else if("plugin-priority" in a.fields) {
				return -1;
			} else if("plugin-priority" in b.fields) {
				return +1;
			} else if(a.fields.title < b.fields.title) {
				return -1;
			} else if(a.fields.title === b.fields.title) {
				return 0;
			} else {
				return +1;
			}
		});
		// Now go through the plugins in ascending order and assign the shadows
		shadowTiddlers = Object.create(null);
		$tw.utils.each(pluginTiddlers,function(tiddler) {
			// Extract the constituent tiddlers
			if($tw.utils.hop(pluginInfo,tiddler.fields.title)) {
				$tw.utils.each(pluginInfo[tiddler.fields.title].tiddlers,function(constituentTiddler,constituentTitle) {
					// Save the tiddler object
					if(constituentTitle) {
						shadowTiddlers[constituentTitle] = {
							source: tiddler.fields.title,
							tiddler: new $tw.Tiddler(constituentTiddler,{title: constituentTitle})
						};
					}
				});
			}
		});
		shadowTiddlerTitles = null;
		this.clearCache(null);
		this.clearGlobalCache();
		$tw.utils.each(indexers,function(indexer) {
			indexer.rebuild();
		});
	};

	if(this.addIndexersToWiki) {
		this.addIndexersToWiki();
	}
};

// Dummy methods that will be filled in after boot
$tw.Wiki.prototype.clearCache =
$tw.Wiki.prototype.clearGlobalCache =
$tw.Wiki.prototype.enqueueTiddlerEvent = function() {};

// Add an array of tiddlers
$tw.Wiki.prototype.addTiddlers = function(tiddlers) {
	for(var t=0; t<tiddlers.length; t++) {
		this.addTiddler(tiddlers[t]);
	}
};

/*
Define all modules stored in ordinary tiddlers
*/
$tw.Wiki.prototype.defineTiddlerModules = function() {
	this.each(function(tiddler,title) {
		if(tiddler.hasField("module-type")) {
			switch (tiddler.fields.type) {
				case "application/javascript":
					// We only define modules that haven't already been defined, because in the browser modules in system tiddlers are defined in inline script
					if(!$tw.utils.hop($tw.modules.titles,tiddler.fields.title)) {
						$tw.modules.define(tiddler.fields.title,tiddler.fields["module-type"],tiddler.fields.text);
					}
					break;
				case "application/json":
					$tw.modules.define(tiddler.fields.title,tiddler.fields["module-type"],$tw.utils.parseJSONSafe(tiddler.fields.text));
					break;
				case "application/x-tiddler-dictionary":
					$tw.modules.define(tiddler.fields.title,tiddler.fields["module-type"],$tw.utils.parseFields(tiddler.fields.text));
					break;
			}
		}
	});
};

/*
Register all the module tiddlers that have a module type
*/
$tw.Wiki.prototype.defineShadowModules = function() {
	var self = this;
	this.eachShadow(function(tiddler,title) {
		// Don't define the module if it is overidden by an ordinary tiddler
		if(!self.tiddlerExists(title) && tiddler.hasField("module-type")) {
			// Define the module
			$tw.modules.define(tiddler.fields.title,tiddler.fields["module-type"],tiddler.fields.text);
		}
	});
};

/*
Enable safe mode by deleting any tiddlers that override a shadow tiddler
*/
$tw.Wiki.prototype.processSafeMode = function() {
	var self = this,
		overrides = [];
	// Find the overriding tiddlers
	this.each(function(tiddler,title) {
		if(self.isShadowTiddler(title)) {
			console.log(title);
			overrides.push(title);
		}
	});
	// Assemble a report tiddler
	var titleReportTiddler = "TiddlyWiki Safe Mode",
		report = [];
	report.push("TiddlyWiki has been started in [[safe mode|https://tiddlywiki.com/static/SafeMode.html]]. All plugins are temporarily disabled. Most customisations have been disabled by renaming the following tiddlers:")
	// Delete the overrides
	overrides.forEach(function(title) {
		var tiddler = self.getTiddler(title),
			newTitle = "SAFE: " + title;
		self.deleteTiddler(title);
		self.addTiddler(new $tw.Tiddler(tiddler, {title: newTitle}));
		report.push("* [[" + title + "|" + newTitle + "]]");
	});
	report.push()
	this.addTiddler(new $tw.Tiddler({title: titleReportTiddler, text: report.join("\n\n")}));
	// Set $:/DefaultTiddlers to point to our report
	this.addTiddler(new $tw.Tiddler({title: "$:/DefaultTiddlers", text: "[[" + titleReportTiddler + "]]"}));
};

/*
Extracts tiddlers from a typed block of text, specifying default field values
*/
$tw.Wiki.prototype.deserializeTiddlers = function(type,text,srcFields,options) {
	srcFields = srcFields || Object.create(null);
	options = options || {};
	var deserializer = $tw.Wiki.tiddlerDeserializerModules[options.deserializer],
		fields = Object.create(null);
	if(!deserializer) {
		deserializer = $tw.Wiki.tiddlerDeserializerModules[type];
	}
	if(!deserializer && $tw.utils.getFileExtensionInfo(type)) {
		// If we didn't find the serializer, try converting it from an extension to a content type
		type = $tw.utils.getFileExtensionInfo(type).type;
		deserializer = $tw.Wiki.tiddlerDeserializerModules[type];
	}
	if(!deserializer && $tw.config.contentTypeInfo[type]) {
		// see if this type has a different deserializer registered with it
		type = $tw.config.contentTypeInfo[type].deserializerType;
		deserializer = $tw.Wiki.tiddlerDeserializerModules[type];
	}
	if(!deserializer) {
		// If we still don't have a deserializer, treat it as plain text
		deserializer = $tw.Wiki.tiddlerDeserializerModules["text/plain"];
	}
	for(var f in srcFields) {
		fields[f] = srcFields[f];
	}
	if(deserializer) {
		return deserializer.call(this,text,fields,type);
	} else {
		// Return a raw tiddler for unknown types
		fields.text = text;
		return [fields];
	}
};

/*
Register the built in tiddler deserializer modules
*/
var deserializeHeaderComment = function(text,fields) {
		var headerCommentRegExp = new RegExp($tw.config.jsModuleHeaderRegExpString,"mg"),
			match = headerCommentRegExp.exec(text);
		fields.text = text;
		if(match) {
			fields = $tw.utils.parseFields(match[1].split(/\r?\n\r?\n/mg)[0],fields);
		}
		return [fields];
	};
$tw.modules.define("$:/boot/tiddlerdeserializer/js","tiddlerdeserializer",{
	"application/javascript": deserializeHeaderComment
});
$tw.modules.define("$:/boot/tiddlerdeserializer/css","tiddlerdeserializer",{
	"text/css": deserializeHeaderComment
});
$tw.modules.define("$:/boot/tiddlerdeserializer/tid","tiddlerdeserializer",{
	"application/x-tiddler": function(text,fields) {
		var split = text.split(/\r?\n\r?\n/mg);
		if(split.length >= 1) {
			fields = $tw.utils.parseFields(split[0],fields);
		}
		if(split.length >= 2) {
			fields.text = split.slice(1).join("\n\n");
		}
		return [fields];
	}
});
$tw.modules.define("$:/boot/tiddlerdeserializer/tids","tiddlerdeserializer",{
	"application/x-tiddlers": function(text,fields) {
		var titles = [],
			tiddlers = [],
			match = /\r?\n\r?\n/mg.exec(text);
		if(match) {
			fields = $tw.utils.parseFields(text.substr(0,match.index),fields);
			var lines = text.substr(match.index + match[0].length).split(/\r?\n/mg);
			for(var t=0; t<lines.length; t++) {
				var line = lines[t];
				if(line.charAt(0) !== "#") {
					var colonPos= line.indexOf(":");
					if(colonPos !== -1) {
						var tiddler = $tw.utils.extend(Object.create(null),fields);
						tiddler.title = (tiddler.title || "") + line.substr(0,colonPos).trim();
						if(titles.indexOf(tiddler.title) !== -1) {
							console.log("Warning: .multids file contains multiple definitions for " + tiddler.title);
						}
						titles.push(tiddler.title);
						tiddler.text = line.substr(colonPos + 2).trim();
						tiddlers.push(tiddler);
					}
				}
			}
		}
		return tiddlers;
	}
});
$tw.modules.define("$:/boot/tiddlerdeserializer/txt","tiddlerdeserializer",{
	"text/plain": function(text,fields,type) {
		fields.text = text;
		fields.type = type || "text/plain";
		return [fields];
	}
});
$tw.modules.define("$:/boot/tiddlerdeserializer/html","tiddlerdeserializer",{
	"text/html": function(text,fields) {
		fields.text = text;
		fields.type = "text/html";
		return [fields];
	}
});
$tw.modules.define("$:/boot/tiddlerdeserializer/json","tiddlerdeserializer",{
	"application/json": function(text,fields) {
		var isTiddlerValid = function(data) {
				// Not valid if it's not an object with a title property
				if(typeof(data) !== "object" || !$tw.utils.hop(data,"title")) {
					return false;
				}
				for(var f in data) {
					if($tw.utils.hop(data,f)) {
						// Check field name doesn't contain control characters
						if(typeof(data[f]) !== "string" || /[\x00-\x1F]/.test(f)) {
							return false;
						}
					}
				}
				return true;
			},
			isTiddlerArrayValid = function(data) {
				for(var t=0; t<data.length; t++) {
					if(!isTiddlerValid(data[t])) {
						return false;
					}
				}
				return true;
			},
			data = $tw.utils.parseJSONSafe(text);
		if($tw.utils.isArray(data) && isTiddlerArrayValid(data)) {
			return data;
		} else if(isTiddlerValid(data)) {
			return [data];
		} else {
			// Plain JSON file
			fields.text = text;
			fields.type = "application/json";
			return [fields];
		}
	}
});

/////////////////////////// Browser definitions

if($tw.browser && !$tw.node) {

/*
Decrypt any tiddlers stored within the element with the ID "encryptedArea". The function is asynchronous to allow the user to be prompted for a password
	callback: function to be called the decryption is complete
*/
$tw.boot.decryptEncryptedTiddlers = function(callback) {
	var encryptedArea = document.getElementById("encryptedStoreArea");
	if(encryptedArea) {
		var encryptedText = encryptedArea.innerHTML,
			prompt = "Enter a password to decrypt this TiddlyWiki";
		// Prompt for the password
		if($tw.utils.hop($tw.boot,"encryptionPrompts")) {
			prompt = $tw.boot.encryptionPrompts.decrypt;
		}
		$tw.passwordPrompt.createPrompt({
			serviceName: prompt,
			noUserName: true,
			submitText: "Decrypt",
			callback: function(data) {
				// Attempt to decrypt the tiddlers
				$tw.crypto.setPassword(data.password);
				var decryptedText = $tw.crypto.decrypt(encryptedText);
				if(decryptedText) {
					var json = $tw.utils.parseJSONSafe(decryptedText);
					for(var title in json) {
						$tw.preloadTiddler(json[title]);
					}
					// Call the callback
					callback();
					// Exit and remove the password prompt
					return true;
				} else {
					// We didn't decrypt everything, so continue to prompt for password
					return false;
				}
			}
		});
	} else {
		// Just invoke the callback straight away if there weren't any encrypted tiddlers
		callback();
	}
};

/*
Register a deserializer that can extract tiddlers from the DOM
*/
$tw.modules.define("$:/boot/tiddlerdeserializer/dom","tiddlerdeserializer",{
	"(DOM)": function(node) {
		var extractTextTiddlers = function(node) {
				var e = node.firstChild;
				while(e && e.nodeName.toLowerCase() !== "pre") {
					e = e.nextSibling;
				}
				var title = node.getAttribute ? node.getAttribute("title") : null;
				if(e && title) {
					var attrs = node.attributes,
						tiddler = {
							text: $tw.utils.htmlDecode(e.innerHTML)
						};
					for(var i=attrs.length-1; i >= 0; i--) {
						tiddler[attrs[i].name] = attrs[i].value;
					}
					return [tiddler];
				} else {
					return null;
				}
			},
			extractModuleTiddlers = function(node) {
				if(node.hasAttribute && node.hasAttribute("data-tiddler-title")) {
					var text = node.innerHTML,
						s = text.indexOf("{"),
						e = text.lastIndexOf("}");
					if(node.hasAttribute("data-module") && s !== -1 && e !== -1) {
						text = text.substring(s+1,e);
					}
					var fields = {text: text},
						attributes = node.attributes;
					for(var a=0; a<attributes.length; a++) {
						if(attributes[a].nodeName.substr(0,13) === "data-tiddler-") {
							fields[attributes[a].nodeName.substr(13)] = attributes[a].value;
						}
					}
					return [fields];
				} else {
					return null;
				}
			},
			t,result = [];
		if(node) {
			var type = (node.getAttribute && node.getAttribute("type")) || null;
			if(type) {
				// A new-style container with an explicit deserialization type
				result = $tw.wiki.deserializeTiddlers(type,node.textContent);
			} else {
				// An old-style container of classic DIV-based tiddlers
				for(t = 0; t < node.childNodes.length; t++) {
					var childNode = node.childNodes[t],
						tiddlers = extractTextTiddlers(childNode);
					tiddlers = tiddlers || extractModuleTiddlers(childNode);
					if(tiddlers) {
						result.push.apply(result,tiddlers);
					}
				}
			}
		}
		return result;
	}
});

$tw.loadTiddlersBrowser = function() {
	// In the browser, we load tiddlers from certain elements
	var containerSelectors = [
		// IDs for old-style v5.1.x tiddler stores
		"#libraryModules",
		"#modules",
		"#bootKernelPrefix",
		"#bootKernel",
		"#styleArea",
		"#storeArea",
		"#systemArea",
		// Classes for new-style v5.2.x JSON tiddler stores
		"script.tiddlywiki-tiddler-store"
	];
	for(var t=0; t<containerSelectors.length; t++) {
		var nodes = document.querySelectorAll(containerSelectors[t]);
		for(var n=0; n<nodes.length; n++) {
			$tw.wiki.addTiddlers($tw.wiki.deserializeTiddlers("(DOM)",nodes[n]));
		}
	}
};

} else {

/////////////////////////// Server definitions

/*
Get any encrypted tiddlers
*/
$tw.boot.decryptEncryptedTiddlers = function(callback) {
	// Storing encrypted tiddlers on the server isn't supported yet
	callback();
};

} // End of if($tw.browser && !$tw.node)

/////////////////////////// Node definitions

if($tw.node) {

/*
Load the tiddlers contained in a particular file (and optionally extract fields from the accompanying .meta file) returned as {filepath:,type:,tiddlers:[],hasMetaFile:}
*/
$tw.loadTiddlersFromFile = function(filepath,fields) {
	var ext = path.extname(filepath),
		extensionInfo = $tw.utils.getFileExtensionInfo(ext),
		type = extensionInfo ? extensionInfo.type : null,
		typeInfo = type ? $tw.config.contentTypeInfo[type] : null,
		data = fs.readFileSync(filepath,typeInfo ? typeInfo.encoding : "utf8"),
		tiddlers = $tw.wiki.deserializeTiddlers(ext,data,fields),
		metadata = $tw.loadMetadataForFile(filepath);
	if(metadata) {
		if(type === "application/json") {
			tiddlers = [{text: data, type: "application/json"}];
		}
		tiddlers = [$tw.utils.extend({},tiddlers[0],metadata)];
	}
	return {filepath: filepath, type: type, tiddlers: tiddlers, hasMetaFile: !!metadata};
};

/*
Load the metadata fields in the .meta file corresponding to a particular file
*/
$tw.loadMetadataForFile = function(filepath) {
	var metafilename = filepath + ".meta";
	if(fs.existsSync(metafilename)) {
		return $tw.utils.parseFields(fs.readFileSync(metafilename,"utf8") || "");
	} else {
		return null;
	}
};

/*
A default set of files for TiddlyWiki to ignore during load.
This matches what NPM ignores, and adds "*.meta" to ignore tiddler
metadata files.
*/
$tw.boot.excludeRegExp = /^\.DS_Store$|^.*\.meta$|^\..*\.swp$|^\._.*$|^\.git$|^\.github$|^\.vscode$|^\.hg$|^\.lock-wscript$|^\.svn$|^\.wafpickle-.*$|^CVS$|^npm-debug\.log$/;

/*
Load all the tiddlers recursively from a directory, including honouring `tiddlywiki.files` files for drawing in external files. Returns an array of {filepath:,type:,tiddlers: [{..fields...}],hasMetaFile:}. Note that no file information is returned for externally loaded tiddlers, just the `tiddlers` property.
*/
$tw.loadTiddlersFromPath = function(filepath,excludeRegExp) {
	excludeRegExp = excludeRegExp || $tw.boot.excludeRegExp;
	var tiddlers = [];
	if(fs.existsSync(filepath)) {
		var stat = fs.statSync(filepath);
		if(stat.isDirectory()) {
			var files = fs.readdirSync(filepath);
			// Look for a tiddlywiki.files file
			if(files.indexOf("tiddlywiki.files") !== -1) {
				Array.prototype.push.apply(tiddlers,$tw.loadTiddlersFromSpecification(filepath,excludeRegExp));
			} else {
				// If not, read all the files in the directory
				$tw.utils.each(files,function(file) {
					if(!excludeRegExp.test(file) && file !== "plugin.info") {
						tiddlers.push.apply(tiddlers,$tw.loadTiddlersFromPath(filepath + path.sep + file,excludeRegExp));
					}
				});
			}
		} else if(stat.isFile()) {
			tiddlers.push($tw.loadTiddlersFromFile(filepath,{title: filepath}));
		}
	}
	return tiddlers;
};

/*
Load all the tiddlers defined by a `tiddlywiki.files` specification file
filepath: pathname of the directory containing the specification file
*/
$tw.loadTiddlersFromSpecification = function(filepath,excludeRegExp) {
	var tiddlers = [];
	// Read the specification
	var filesInfo = $tw.utils.parseJSONSafe(fs.readFileSync(filepath + path.sep + "tiddlywiki.files","utf8"));
	// Helper to process a file
	var processFile = function(filename,isTiddlerFile,fields,isEditableFile) {
		var extInfo = $tw.config.fileExtensionInfo[path.extname(filename)],
			type = (extInfo || {}).type || fields.type || "text/plain",
			typeInfo = $tw.config.contentTypeInfo[type] || {},
			pathname = path.resolve(filepath,filename),
			text = fs.readFileSync(pathname,typeInfo.encoding || "utf8"),
			metadata = $tw.loadMetadataForFile(pathname) || {},
			fileTiddlers;
		if(isTiddlerFile) {
			fileTiddlers = $tw.wiki.deserializeTiddlers(path.extname(pathname),text,metadata) || [];
		} else {
			fileTiddlers =  [$tw.utils.extend({text: text},metadata)];
		}
		var combinedFields = $tw.utils.extend({},fields,metadata);
		$tw.utils.each(fileTiddlers,function(tiddler) {
			$tw.utils.each(combinedFields,function(fieldInfo,name) {
				if(typeof fieldInfo === "string" || $tw.utils.isArray(fieldInfo)) {
					tiddler[name] = fieldInfo;
				} else {
					var value = tiddler[name];
					switch(fieldInfo.source) {
						case "filename":
							value = path.basename(filename);
							break;
						case "filename-uri-decoded":
							value = $tw.utils.decodeURIComponentSafe(path.basename(filename));
							break;
						case "basename":
							value = path.basename(filename,path.extname(filename));
							break;
						case "basename-uri-decoded":
							value = $tw.utils.decodeURIComponentSafe(path.basename(filename,path.extname(filename)));
							break;
						case "extname":
							value = path.extname(filename);
							break;
						case "created":
							value = new Date(fs.statSync(pathname).birthtime);
							break;
						case "modified":
							value = new Date(fs.statSync(pathname).mtime);
							break;
					}
					if(fieldInfo.prefix) {
						value = fieldInfo.prefix + value;
					}
					if(fieldInfo.suffix) {
						value = value + fieldInfo.suffix;
					}
					tiddler[name] = value;
				}
			});
		});
		if(isEditableFile) {
			tiddlers.push({filepath: pathname, hasMetaFile: !!metadata && !isTiddlerFile, isEditableFile: true, tiddlers: fileTiddlers});
		} else {
			tiddlers.push({tiddlers: fileTiddlers});
		}
	};
	// Helper to recursively search subdirectories
	var getAllFiles = function(dirPath, recurse, arrayOfFiles) {
		recurse = recurse || false;
		arrayOfFiles = arrayOfFiles || [];
		var files = fs.readdirSync(dirPath);
		files.forEach(function(file) {
			if (recurse && fs.statSync(dirPath + path.sep + file).isDirectory()) {
				arrayOfFiles = getAllFiles(dirPath + path.sep + file, recurse, arrayOfFiles);
			} else if(fs.statSync(dirPath + path.sep + file).isFile()){
				arrayOfFiles.push(path.join(dirPath, path.sep, file));
			}
		});
		return arrayOfFiles;
	}
	// Process the listed tiddlers
	$tw.utils.each(filesInfo.tiddlers,function(tidInfo) {
		if(tidInfo.prefix && tidInfo.suffix) {
			tidInfo.fields.text = {prefix: tidInfo.prefix,suffix: tidInfo.suffix};
		} else if(tidInfo.prefix) {
			tidInfo.fields.text = {prefix: tidInfo.prefix};
		} else if(tidInfo.suffix) {
			tidInfo.fields.text = {suffix: tidInfo.suffix};
		}
		processFile(tidInfo.file,tidInfo.isTiddlerFile,tidInfo.fields);
	});
	// Process any listed directories
	$tw.utils.each(filesInfo.directories,function(dirSpec) {
		// Read literal directories directly
		if(typeof dirSpec === "string") {
			var pathname = path.resolve(filepath,dirSpec);
			if(fs.existsSync(pathname) && fs.statSync(pathname).isDirectory()) {
				tiddlers.push.apply(tiddlers,$tw.loadTiddlersFromPath(pathname,excludeRegExp));
			}
		} else {
			// Process directory specifier
			var dirPath = path.resolve(filepath,dirSpec.path);
			if(fs.existsSync(dirPath) && fs.statSync(dirPath).isDirectory()) {
				var	files = getAllFiles(dirPath, dirSpec.searchSubdirectories),
					fileRegExp = new RegExp(dirSpec.filesRegExp || "^.*$"),
					metaRegExp = /^.*\.meta$/;
				for(var t=0; t<files.length; t++) {
					var thisPath = path.relative(filepath, files[t]),
					filename = path.basename(thisPath);
					if(filename !== "tiddlywiki.files" && !metaRegExp.test(filename) && fileRegExp.test(filename)) {
						processFile(thisPath,dirSpec.isTiddlerFile,dirSpec.fields,dirSpec.isEditableFile);
					}
				}
			} else {
				console.log("Warning: a directory in a tiddlywiki.files file does not exist.");
				console.log("dirPath: " + dirPath);
				console.log("tiddlywiki.files location: " + filepath);
			}
		}
	});
	return tiddlers;
};

/*
Load the tiddlers from a plugin folder, and package them up into a proper JSON plugin tiddler
*/
$tw.loadPluginFolder = function(filepath,excludeRegExp) {
	excludeRegExp = excludeRegExp || $tw.boot.excludeRegExp;
	var infoPath = filepath + path.sep + "plugin.info";
	if(fs.existsSync(filepath) && fs.statSync(filepath).isDirectory()) {
		// Read the plugin information
		if(!fs.existsSync(infoPath) || !fs.statSync(infoPath).isFile()) {
			console.log("Warning: missing plugin.info file in " + filepath);
			return null;
		}
		var pluginInfo = $tw.utils.parseJSONSafe(fs.readFileSync(infoPath,"utf8"));
		// Read the plugin files
		var pluginFiles = $tw.loadTiddlersFromPath(filepath,excludeRegExp);
		// Save the plugin tiddlers into the plugin info
		pluginInfo.tiddlers = pluginInfo.tiddlers || Object.create(null);
		for(var f=0; f<pluginFiles.length; f++) {
			var tiddlers = pluginFiles[f].tiddlers;
			for(var t=0; t<tiddlers.length; t++) {
				var tiddler= tiddlers[t];
				if(tiddler.title) {
					pluginInfo.tiddlers[tiddler.title] = tiddler;
				}
			}
		}
		// Give the plugin the same version number as the core if it doesn't have one
		if(!("version" in pluginInfo)) {
			pluginInfo.version = $tw.packageInfo.version;
		}
		// Use "plugin" as the plugin-type if we don't have one
		if(!("plugin-type" in pluginInfo)) {
			pluginInfo["plugin-type"] = "plugin";
		}
		pluginInfo.dependents = pluginInfo.dependents || [];
		pluginInfo.type = "application/json";
		// Set plugin text
		pluginInfo.text = JSON.stringify({tiddlers: pluginInfo.tiddlers});
		delete pluginInfo.tiddlers;
		// Deserialise array fields (currently required for the dependents field)
		for(var field in pluginInfo) {
			if($tw.utils.isArray(pluginInfo[field])) {
				pluginInfo[field] = $tw.utils.stringifyList(pluginInfo[field]);
			}
		}
		return pluginInfo;
	} else {
			return null;
	}
};

/*
name: Name of the plugin to find
paths: array of file paths to search for it
Returns the path of the plugin folder
*/
$tw.findLibraryItem = function(name,paths) {
	var pathIndex = 0;
	do {
		var pluginPath = path.resolve(paths[pathIndex],"./" + name)
		if(fs.existsSync(pluginPath) && fs.statSync(pluginPath).isDirectory()) {
			return pluginPath;
		}
	} while(++pathIndex < paths.length);
	return null;
};

/*
name: Name of the plugin to load
paths: array of file paths to search for it
*/
$tw.loadPlugin = function(name,paths) {
	var pluginPath = $tw.findLibraryItem(name,paths);
	if(pluginPath) {
		var pluginFields = $tw.loadPluginFolder(pluginPath);
		if(pluginFields) {
			$tw.wiki.addTiddler(pluginFields);
			return;
		}
	}
	console.log("Warning: Cannot find plugin '" + name + "'");
};

/*
libraryPath: Path of library folder for these plugins (relative to core path)
envVar: Environment variable name for these plugins
Returns an array of search paths
*/
$tw.getLibraryItemSearchPaths = function(libraryPath,envVar) {
	var pluginPaths = [path.resolve($tw.boot.corePath,libraryPath)],
		env = process.env[envVar];
	if(env) {
		env.split(path.delimiter).map(function(item) {
			if(item) {
				pluginPaths.push(item);
			}
		});
	}
	return pluginPaths;
};

/*
plugins: Array of names of plugins (eg, "tiddlywiki/filesystemadaptor")
libraryPath: Path of library folder for these plugins (relative to core path)
envVar: Environment variable name for these plugins
*/
$tw.loadPlugins = function(plugins,libraryPath,envVar) {
	if(plugins) {
		var pluginPaths = $tw.getLibraryItemSearchPaths(libraryPath,envVar);
		for(var t=0; t<plugins.length; t++) {
			$tw.loadPlugin(plugins[t],pluginPaths);
		}
	}
};

/*
path: path of wiki directory
options:
	parentPaths: array of parent paths that we mustn't recurse into
	readOnly: true if the tiddler file paths should not be retained
*/
$tw.loadWikiTiddlers = function(wikiPath,options) {
	options = options || {};
	var parentPaths = options.parentPaths || [],
		wikiInfoPath = path.resolve(wikiPath,$tw.config.wikiInfo),
		wikiInfo,
		pluginFields;
	// Bail if we don't have a wiki info file
	if(fs.existsSync(wikiInfoPath)) {
		wikiInfo = $tw.utils.parseJSONSafe(fs.readFileSync(wikiInfoPath,"utf8"));
	} else {
		return null;
	}
	// Save the path to the tiddlers folder for the filesystemadaptor
	var config = wikiInfo.config || {};
	if($tw.boot.wikiPath == wikiPath) {
		$tw.boot.wikiTiddlersPath = path.resolve($tw.boot.wikiPath,config["default-tiddler-location"] || $tw.config.wikiTiddlersSubDir);
	}
	// Load any parent wikis
	if(wikiInfo.includeWikis) {
		parentPaths = parentPaths.slice(0);
		parentPaths.push(wikiPath);
		$tw.utils.each(wikiInfo.includeWikis,function(info) {
			if(typeof info === "string") {
				info = {path: info};
			}
			var resolvedIncludedWikiPath = path.resolve(wikiPath,info.path);
			if(parentPaths.indexOf(resolvedIncludedWikiPath) === -1) {
				var subWikiInfo = $tw.loadWikiTiddlers(resolvedIncludedWikiPath,{
					parentPaths: parentPaths,
					readOnly: info["read-only"]
				});
				// Merge the build targets
				wikiInfo.build = $tw.utils.extend([],subWikiInfo.build,wikiInfo.build);
			} else {
				$tw.utils.error("Cannot recursively include wiki " + resolvedIncludedWikiPath);
			}
		});
	}
	// Load any plugins, themes and languages listed in the wiki info file
	$tw.loadPlugins(wikiInfo.plugins,$tw.config.pluginsPath,$tw.config.pluginsEnvVar);
	$tw.loadPlugins(wikiInfo.themes,$tw.config.themesPath,$tw.config.themesEnvVar);
	$tw.loadPlugins(wikiInfo.languages,$tw.config.languagesPath,$tw.config.languagesEnvVar);
	// Load the wiki files, registering them as writable
	var resolvedWikiPath = path.resolve(wikiPath,$tw.config.wikiTiddlersSubDir);
	$tw.utils.each($tw.loadTiddlersFromPath(resolvedWikiPath),function(tiddlerFile) {
		if(!options.readOnly && tiddlerFile.filepath) {
			$tw.utils.each(tiddlerFile.tiddlers,function(tiddler) {
				$tw.boot.files[tiddler.title] = {
					filepath: tiddlerFile.filepath,
					type: tiddlerFile.type,
					hasMetaFile: tiddlerFile.hasMetaFile,
					isEditableFile: config["retain-original-tiddler-path"] || tiddlerFile.isEditableFile || tiddlerFile.filepath.indexOf($tw.boot.wikiTiddlersPath) !== 0
				};
			});
		}
		$tw.wiki.addTiddlers(tiddlerFile.tiddlers);
	});
	if ($tw.boot.wikiPath == wikiPath) {
		// Save the original tiddler file locations if requested
		var output = {}, relativePath, fileInfo;
		for(var title in $tw.boot.files) {
			fileInfo = $tw.boot.files[title];
			if(fileInfo.isEditableFile) {
				relativePath = path.relative($tw.boot.wikiTiddlersPath,fileInfo.filepath);
				fileInfo.originalpath = relativePath;
				output[title] =
					path.sep === "/" ?
					relativePath :
					relativePath.split(path.sep).join("/");
			}
		}
		if(Object.keys(output).length > 0){
			$tw.wiki.addTiddler({title: "$:/config/OriginalTiddlerPaths", type: "application/json", text: JSON.stringify(output)});
		}
	}
	// Load any plugins within the wiki folder
	var wikiPluginsPath = path.resolve(wikiPath,$tw.config.wikiPluginsSubDir);
	if(fs.existsSync(wikiPluginsPath)) {
		var pluginFolders = fs.readdirSync(wikiPluginsPath);
		for(var t=0; t<pluginFolders.length; t++) {
			pluginFields = $tw.loadPluginFolder(path.resolve(wikiPluginsPath,"./" + pluginFolders[t]));
			if(pluginFields) {
				$tw.wiki.addTiddler(pluginFields);
			}
		}
	}
	// Load any themes within the wiki folder
	var wikiThemesPath = path.resolve(wikiPath,$tw.config.wikiThemesSubDir);
	if(fs.existsSync(wikiThemesPath)) {
		var themeFolders = fs.readdirSync(wikiThemesPath);
		for(var t=0; t<themeFolders.length; t++) {
			pluginFields = $tw.loadPluginFolder(path.resolve(wikiThemesPath,"./" + themeFolders[t]));
			if(pluginFields) {
				$tw.wiki.addTiddler(pluginFields);
			}
		}
	}
	// Load any languages within the wiki folder
	var wikiLanguagesPath = path.resolve(wikiPath,$tw.config.wikiLanguagesSubDir);
	if(fs.existsSync(wikiLanguagesPath)) {
		var languageFolders = fs.readdirSync(wikiLanguagesPath);
		for(var t=0; t<languageFolders.length; t++) {
			pluginFields = $tw.loadPluginFolder(path.resolve(wikiLanguagesPath,"./" + languageFolders[t]));
			if(pluginFields) {
				$tw.wiki.addTiddler(pluginFields);
			}
		}
	}
	return wikiInfo;
};

$tw.loadTiddlersNode = function() {
	// Load the boot tiddlers
	$tw.utils.each($tw.loadTiddlersFromPath($tw.boot.bootPath),function(tiddlerFile) {
		$tw.wiki.addTiddlers(tiddlerFile.tiddlers);
	});
	// Load the core tiddlers
	$tw.wiki.addTiddler($tw.loadPluginFolder($tw.boot.corePath));
	// Load any extra plugins
	$tw.utils.each($tw.boot.extraPlugins,function(name) {
		if(name.charAt(0) === "+") { // Relative path to plugin
			var pluginFields = $tw.loadPluginFolder(name.substring(1));
			if(pluginFields) {
				$tw.wiki.addTiddler(pluginFields);
			}
		} else {
			var parts = name.split("/"),
				type = parts[0];
			if(parts.length  === 3 && ["plugins","themes","languages"].indexOf(type) !== -1) {
				$tw.loadPlugins([parts[1] + "/" + parts[2]],$tw.config[type + "Path"],$tw.config[type + "EnvVar"]);
			}
		}
	});
	// Load the tiddlers from the wiki directory
	if($tw.boot.wikiPath) {
		$tw.boot.wikiInfo = $tw.loadWikiTiddlers($tw.boot.wikiPath);
	}
};

// End of if($tw.node)
}

/////////////////////////// Main startup function called once tiddlers have been decrypted

/*
Startup TiddlyWiki
*/
<<<<<<< HEAD
$tw.boot.startup = function(options) {
	var _temp_allowDuplicates;
	options = options || {};
=======
$tw.boot.initStartup = function(options) {
>>>>>>> 2a19c60e
	// Get the URL hash and check for safe mode
	$tw.locationHash = "#";
	if($tw.browser && !$tw.node) {
		if(location.hash === "#:safe") {
			$tw.safeMode = true;
		} else if(location.hash === "#dupes") {
			_temp_allowDuplicates = true;
			$tw.locationHash = $tw.utils.getLocationHash();
		} else {
			$tw.locationHash = $tw.utils.getLocationHash();
		}
	} else {
		var p = $tw.boot.argv.indexOf("--dupes");
		if(p !== -1) {
			_temp_allowDuplicates = true;
			$tw.boot.argv.splice(p,1);
		}
	}
	// Initialise some more $tw properties
	$tw.utils.deepDefaults($tw,{
		modules: { // Information about each module
			titles: Object.create(null), // hashmap by module title of {fn:, exports:, moduleType:}
			types: {} // hashmap by module type of hashmap of exports
		},
		config: { // Configuration overridables
			_temp_allowDuplicates: _temp_allowDuplicates,
			pluginsPath: "../plugins/",
			themesPath: "../themes/",
			languagesPath: "../languages/",
			editionsPath: "../editions/",
			wikiInfo: "./tiddlywiki.info",
			wikiPluginsSubDir: "./plugins",
			wikiThemesSubDir: "./themes",
			wikiLanguagesSubDir: "./languages",
			wikiTiddlersSubDir: "./tiddlers",
			wikiOutputSubDir: "./output",
			jsModuleHeaderRegExpString: "^\\/\\*\\\\(?:\\r?\\n)((?:^[^\\r\\n]*(?:\\r?\\n))+?)(^\\\\\\*\\/$(?:\\r?\\n)?)",
			fileExtensionInfo: Object.create(null), // Map file extension to {type:}
			contentTypeInfo: Object.create(null), // Map type to {encoding:,extension:}
			pluginsEnvVar: "TIDDLYWIKI_PLUGIN_PATH",
			themesEnvVar: "TIDDLYWIKI_THEME_PATH",
			languagesEnvVar: "TIDDLYWIKI_LANGUAGE_PATH",
			editionsEnvVar: "TIDDLYWIKI_EDITION_PATH"
		},
		log: {}, // Log flags
		unloadTasks: []
	});
	if(!$tw.boot.tasks.readBrowserTiddlers) {
		// For writable tiddler files, a hashmap of title to {filepath:,type:,hasMetaFile:}
		$tw.boot.files = Object.create(null);
		// System paths and filenames
		$tw.boot.bootPath = options.bootPath || path.dirname(module.filename);
		$tw.boot.corePath = path.resolve($tw.boot.bootPath,"../core");
		// If there's no arguments then default to `--help`
		if($tw.boot.argv.length === 0) {
			$tw.boot.argv = ["--help"];
		}
		// Parse any extra plugin references
		$tw.boot.extraPlugins = $tw.boot.extraPlugins || [];
		while($tw.boot.argv[0] && $tw.boot.argv[0].indexOf("+") === 0) {
			$tw.boot.extraPlugins.push($tw.boot.argv[0].substring(1));
			$tw.boot.argv.splice(0,1);
		}
		// If the first command line argument doesn't start with `--` then we
		// interpret it as the path to the wiki folder, which will otherwise default
		// to the current folder
		if($tw.boot.argv[0] && $tw.boot.argv[0].indexOf("--") !== 0) {
			$tw.boot.wikiPath = $tw.boot.argv[0];
			$tw.boot.argv = $tw.boot.argv.slice(1);
		} else {
			$tw.boot.wikiPath = process.cwd();
		}
		// Read package info
		$tw.packageInfo = $tw.packageInfo || require("../package.json");
		// Check node version number
		if(!$tw.utils.checkVersions(process.version.substr(1),$tw.packageInfo.engines.node.substr(2))) {
			$tw.utils.error("TiddlyWiki5 requires node.js version " + $tw.packageInfo.engines.node);
		}
	}
	// Add file extension information
	$tw.utils.registerFileType("text/vnd.tiddlywiki","utf8",".tid");
	$tw.utils.registerFileType("application/x-tiddler","utf8",".tid");
	$tw.utils.registerFileType("application/x-tiddlers","utf8",".multids");
	$tw.utils.registerFileType("application/x-tiddler-html-div","utf8",".tiddler");
	$tw.utils.registerFileType("text/vnd.tiddlywiki2-recipe","utf8",".recipe");
	$tw.utils.registerFileType("text/plain","utf8",".txt");
	$tw.utils.registerFileType("text/css","utf8",".css");
	$tw.utils.registerFileType("text/html","utf8",[".html",".htm"]);
	$tw.utils.registerFileType("application/hta","utf16le",".hta",{deserializerType:"text/html"});
	$tw.utils.registerFileType("application/javascript","utf8",".js");
	$tw.utils.registerFileType("application/json","utf8",".json");
	$tw.utils.registerFileType("application/pdf","base64",".pdf",{flags:["image"]});
	$tw.utils.registerFileType("application/zip","base64",".zip");
	$tw.utils.registerFileType("application/x-zip-compressed","base64",".zip");
	$tw.utils.registerFileType("image/jpeg","base64",[".jpg",".jpeg"],{flags:["image"]});
	$tw.utils.registerFileType("image/jpg","base64",[".jpg",".jpeg"],{flags:["image"]});
	$tw.utils.registerFileType("image/png","base64",".png",{flags:["image"]});
	$tw.utils.registerFileType("image/gif","base64",".gif",{flags:["image"]});
	$tw.utils.registerFileType("image/webp","base64",".webp",{flags:["image"]});
	$tw.utils.registerFileType("image/heic","base64",".heic",{flags:["image"]});
	$tw.utils.registerFileType("image/heif","base64",".heif",{flags:["image"]});
	$tw.utils.registerFileType("image/svg+xml","utf8",".svg",{flags:["image"]});
	$tw.utils.registerFileType("image/vnd.microsoft.icon","base64",".ico",{flags:["image"]});
	$tw.utils.registerFileType("image/x-icon","base64",".ico",{flags:["image"]});
	$tw.utils.registerFileType("application/font-woff","base64",".woff");
	$tw.utils.registerFileType("application/x-font-ttf","base64",".woff");
	$tw.utils.registerFileType("application/font-woff2","base64",".woff2");
	$tw.utils.registerFileType("audio/ogg","base64",".ogg");
	$tw.utils.registerFileType("audio/mp4","base64",[".mp4",".m4a"]);
	$tw.utils.registerFileType("video/ogg","base64",[".ogm",".ogv",".ogg"]);
	$tw.utils.registerFileType("video/webm","base64",".webm");
	$tw.utils.registerFileType("video/mp4","base64",".mp4");
	$tw.utils.registerFileType("audio/mp3","base64",".mp3");
	$tw.utils.registerFileType("audio/mpeg","base64");
	$tw.utils.registerFileType("text/markdown","utf8",[".md",".markdown"],{deserializerType:"text/x-markdown"});
	$tw.utils.registerFileType("text/x-markdown","utf8",[".md",".markdown"]);
	$tw.utils.registerFileType("application/enex+xml","utf8",".enex");
	$tw.utils.registerFileType("application/vnd.openxmlformats-officedocument.wordprocessingml.document","base64",".docx");
	$tw.utils.registerFileType("application/vnd.openxmlformats-officedocument.spreadsheetml.sheet","base64",".xlsx");
	$tw.utils.registerFileType("application/vnd.openxmlformats-officedocument.presentationml.presentation","base64",".pptx");
	$tw.utils.registerFileType("text/x-bibtex","utf8",".bib",{deserializerType:"application/x-bibtex"});
	$tw.utils.registerFileType("application/x-bibtex","utf8",".bib");
	$tw.utils.registerFileType("application/epub+zip","base64",".epub");
	$tw.utils.registerFileType("application/octet-stream","base64",".octet-stream");
	// Create the wiki store for the app
	$tw.wiki = new $tw.Wiki($tw.safeMode && {enableIndexers: []});
	// Install built in tiddler fields modules
	$tw.Tiddler.fieldModules = $tw.modules.getModulesByTypeAsHashmap("tiddlerfield");
	// Install the tiddler deserializer modules
	$tw.Wiki.tiddlerDeserializerModules = Object.create(null);
	$tw.modules.applyMethods("tiddlerdeserializer",$tw.Wiki.tiddlerDeserializerModules);
	// Call unload handlers in the browser
	if($tw.browser) {
		window.onbeforeunload = function(event) {
			event = event || {};
			var result;
			$tw.utils.each($tw.unloadTasks,function(task) {
				var r = task(event);
				if(r) {
					result = r;
				}
			});
			return result;
		}
	}
};
$tw.boot.loadStartup = function(options){

	// Load tiddlers
	if($tw.boot.tasks.readBrowserTiddlers) {
		$tw.loadTiddlersBrowser();
	} else {
		$tw.loadTiddlersNode();
	}
	// Load any preloaded tiddlers
	if($tw.preloadTiddlers) {
		$tw.wiki.addTiddlers($tw.preloadTiddlers);
	}
	// Give hooks a chance to modify the store
	$tw.hooks.invokeHook("th-boot-tiddlers-loaded");
}
$tw.boot.execStartup = function(options){
	// Unpack plugin tiddlers
	$tw.wiki.readPluginInfo();
	$tw.wiki.registerPluginTiddlers("plugin",$tw.safeMode ? ["$:/core"] : undefined);
	$tw.wiki.unpackPluginTiddlers();
	// Process "safe mode"
	if($tw.safeMode) {
		$tw.wiki.processSafeMode();
	}
	// Register typed modules from the tiddlers we've just loaded
	$tw.wiki.defineTiddlerModules();
	// And any modules within plugins
	$tw.wiki.defineShadowModules();
	// Make sure the crypto state tiddler is up to date
	if($tw.crypto) {
		$tw.crypto.updateCryptoStateTiddler();
	}
	// Warn if using duplicates mode
	console.log("\x1b[0;31m--------=====>>>>>> " + $tw.wiki.getTiddler("$:/core/_temp_allowDuplicates/Heading").fields.text + "\x1b[0m");
	console.log("\x1b[0;34m--------=====>>>>>> " + $tw.wiki.getTiddler("$:/core/_temp_allowDuplicates/Warning").fields.text + "\x1b[0m");
	if($tw.config._temp_allowDuplicates) {
		console.log("\x1b[0;31m--------=====>>>>>> " + $tw.wiki.getTiddler("$:/core/_temp_allowDuplicates/StatusOn").fields.text + "\x1b[0m");
	} else {
		console.log("\x1b[0;32m--------=====>>>>>> " + $tw.wiki.getTiddler("$:/core/_temp_allowDuplicates/StatusOff").fields.text + "\x1b[0m");
	}
	// Gather up any startup modules
	$tw.boot.remainingStartupModules = []; // Array of startup modules
	$tw.modules.forEachModuleOfType("startup",function(title,module) {
		if(module.startup) {
			$tw.boot.remainingStartupModules.push(module);
		}
	});
	// Keep track of the startup tasks that have been executed
	$tw.boot.executedStartupModules = Object.create(null);
	$tw.boot.disabledStartupModules = $tw.boot.disabledStartupModules || [];
	// Repeatedly execute the next eligible task
	$tw.boot.executeNextStartupTask(options.callback);
}
/*
Startup TiddlyWiki
*/
$tw.boot.startup = function(options) {
	options = options || {};
	// Get the URL hash and check for safe mode
	$tw.boot.initStartup(options);
	$tw.boot.loadStartup(options);
	$tw.boot.execStartup(options);
};

/*
Add another unload task
*/
$tw.addUnloadTask = function(task) {
	if($tw.unloadTasks.indexOf(task) === -1) {
		$tw.unloadTasks.push(task);
	}
}

/*
Execute the remaining eligible startup tasks
*/
$tw.boot.executeNextStartupTask = function(callback) {
	// Find the next eligible task
	var taskIndex = 0, task,
		asyncTaskCallback = function() {
			if(task.name) {
				$tw.boot.executedStartupModules[task.name] = true;
			}
			return $tw.boot.executeNextStartupTask(callback);
		};
	while(taskIndex < $tw.boot.remainingStartupModules.length) {
		task = $tw.boot.remainingStartupModules[taskIndex];
		if($tw.boot.isStartupTaskEligible(task)) {
			// Remove this task from the list
			$tw.boot.remainingStartupModules.splice(taskIndex,1);
			// Assemble log message
			var s = ["Startup task:",task.name];
			if(task.platforms) {
				s.push("platforms:",task.platforms.join(","));
			}
			if(task.after) {
				s.push("after:",task.after.join(","));
			}
			if(task.before) {
				s.push("before:",task.before.join(","));
			}
			$tw.boot.log(s.join(" "));
			// Execute task
			if(!$tw.utils.hop(task,"synchronous") || task.synchronous) {
				task.startup();
				if(task.name) {
					$tw.boot.executedStartupModules[task.name] = true;
				}
				return $tw.boot.executeNextStartupTask(callback);
			} else {
				task.startup(asyncTaskCallback);
				return true;
			}
		}
		taskIndex++;
	}
	if(typeof callback === 'function') {
		callback();
	}
	return false;
};

/*
Returns true if we are running on one of the platforms specified in taskModule's
`platforms` array; or if `platforms` property is not defined.
*/
$tw.boot.doesTaskMatchPlatform = function(taskModule) {
	var platforms = taskModule.platforms;
	if(platforms) {
		for(var t=0; t<platforms.length; t++) {
			switch (platforms[t]) {
				case "browser":
					if ($tw.browser) {
						return true;
					}
					break;
				case "node":
					if ($tw.node) {
						return true;
					}
					break;
				default:
					$tw.utils.error("Module " + taskModule.name + ": '" + platforms[t] + "' in export.platforms invalid");
			}
		}
		return false;
	}
	return true;
};

$tw.boot.isStartupTaskEligible = function(taskModule) {
	var t;
	// Check that the platform is correct
	if(!$tw.boot.doesTaskMatchPlatform(taskModule)) {
		return false;
	}
	var name = taskModule.name,
		remaining = $tw.boot.remainingStartupModules;
	if(name) {
		// Fail if this module is disabled
		if($tw.boot.disabledStartupModules.indexOf(name) !== -1) {
			return false;
		}
		// Check that no other outstanding tasks must be executed before this one
		for(t=0; t<remaining.length; t++) {
			var task = remaining[t];
			if(task.before && task.before.indexOf(name) !== -1) {
				if($tw.boot.doesTaskMatchPlatform(task) && (!task.name || $tw.boot.disabledStartupModules.indexOf(task.name) === -1)) {
					return false;
				}
			}
		}
	}
	// Check that all of the tasks that we must be performed after has been done
	var after = taskModule.after;
	if(after) {
		for(t=0; t<after.length; t++) {
			if(!$tw.boot.executedStartupModules[after[t]]) {
				return false;
			}
		}
	}
	return true;
};

/*
Global Hooks mechanism which allows plugins to modify default functionality
*/
$tw.hooks = $tw.hooks || { names: {}};

/*
Add hooks to the  hashmap
*/
$tw.hooks.addHook = function(hookName,definition) {
	if($tw.utils.hop($tw.hooks.names,hookName)) {
		$tw.hooks.names[hookName].push(definition);
	}
	else {
		$tw.hooks.names[hookName] = [definition];
	}
};

/*
Invoke the hook by key
*/
$tw.hooks.invokeHook = function(hookName /*, value,... */) {
	var args = Array.prototype.slice.call(arguments,1);
	if($tw.utils.hop($tw.hooks.names,hookName)) {
		for (var i = 0; i < $tw.hooks.names[hookName].length; i++) {
			args[0] = $tw.hooks.names[hookName][i].apply(null,args);
		}
	}
	return args[0];
};

/////////////////////////// Main boot function to decrypt tiddlers and then startup

$tw.boot.boot = function(callback) {
	// Initialise crypto object
	$tw.crypto = new $tw.utils.Crypto();
	// Initialise password prompter
	if($tw.browser && !$tw.node) {
		$tw.passwordPrompt = new $tw.utils.PasswordPrompt();
	}
	// Preload any encrypted tiddlers
	$tw.boot.decryptEncryptedTiddlers(function() {
		// Startup
		$tw.boot.startup({callback: callback});
	});
};

/////////////////////////// Autoboot in the browser

if($tw.browser && !$tw.boot.suppressBoot) {
	$tw.boot.boot();
}

return $tw;

});

if(typeof(exports) !== "undefined") {
	exports.TiddlyWiki = _boot;
} else {
	_boot(window.$tw);
}
//# sourceURL=$:/boot/boot.js<|MERGE_RESOLUTION|>--- conflicted
+++ resolved
@@ -2312,13 +2312,9 @@
 /*
 Startup TiddlyWiki
 */
-<<<<<<< HEAD
 $tw.boot.startup = function(options) {
 	var _temp_allowDuplicates;
 	options = options || {};
-=======
-$tw.boot.initStartup = function(options) {
->>>>>>> 2a19c60e
 	// Get the URL hash and check for safe mode
 	$tw.locationHash = "#";
 	if($tw.browser && !$tw.node) {

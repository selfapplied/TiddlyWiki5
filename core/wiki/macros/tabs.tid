title: $:/global/tabs
code-body: yes
_parameters: (tabsList,default,state:"$:/state/tab",class,template,buttonTemplate,retain,actions,explicitState)
_is_macro: yes

\?define tabs-button()
\whitespace trim
<$button set=<<tabsState>> setTo=<<currentTab>> default=<<__default__>> selectedClass="tc-tab-selected" tooltip={{!!tooltip}} role="switch">
	<$tiddler tiddler=<<save-currentTiddler>>>
		<$set name="tv-wikilinks" value="no">
			<$transclude tiddler=<<__buttonTemplate__>> mode="inline">
				<$transclude tiddler=<<currentTab>> field="caption">
					<$macrocall $name="currentTab" $type="text/plain" $output="text/plain"/>
				</$transclude>
			</$transclude>
		</$set>
	</$tiddler>
	<<__actions__>>
</$button>
\end

\?define tabs-tab()
\whitespace trim
<$set name="save-currentTiddler" value=<<currentTiddler>>>
	<$tiddler tiddler=<<currentTab>>>
		<<tabs-button>>
	</$tiddler>
</$set>
\end

\?define tabs-tab-list()
\whitespace trim
<$list filter=<<__tabsList__>> variable="currentTab" storyview="pop">
	<<tabs-tab>>
</$list>
\end

\?define tabs-tab-body()
\whitespace trim
<$list filter=<<__tabsList__>> variable="currentTab">
	<$reveal type="match" state=<<tabsState>> text=<<currentTab>> default=<<__default__>> retain=<<__retain__>> tag="div">
		<$transclude tiddler=<<__template__>> mode="block">
			<$transclude tiddler=<<currentTab>> mode="block"/>
		</$transclude>
	</$reveal>
</$list>
\end

\whitespace trim
<$qualify title=<<__state__>> name="qualifiedState">
	<$let tabsState={{{ [<__explicitState__>minlength[1]] ~[<qualifiedState>] }}}>
		<div class={{{ [[tc-tab-set]addsuffix[ ]addsuffix<__class__>] }}}>
			<div class={{{ [[tc-tab-buttons]addsuffix[ ]addsuffix<__class__>] }}}>
				<<tabs-tab-list>>
			</div>
			<div class={{{ [[tc-tab-divider]addsuffix[ ]addsuffix<__class__>] }}}/>
			<div class={{{ [[tc-tab-content]addsuffix[ ]addsuffix<__class__>] }}}>
				<<tabs-tab-body>>
			</div>
		</div>
<<<<<<< HEAD
	</$set>
</$qualify>
=======
	</$let>
</$qualify>
\end
>>>>>>> 3fd2cfc3
<|MERGE_RESOLUTION|>--- conflicted
+++ resolved
@@ -58,11 +58,5 @@
 				<<tabs-tab-body>>
 			</div>
 		</div>
-<<<<<<< HEAD
-	</$set>
-</$qualify>
-=======
 	</$let>
-</$qualify>
-\end
->>>>>>> 3fd2cfc3
+</$qualify>
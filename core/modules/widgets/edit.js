--- conflicted
+++ resolved
@@ -48,33 +48,17 @@
 	this.editPlaceholder = this.getAttribute("placeholder");
 	this.editTabIndex = this.getAttribute("tabindex");
 	this.editFocus = this.getAttribute("focus","");
-<<<<<<< HEAD
 	this.editDir = this.getAttribute("dir");
-=======
 	this.editCancelPopups = this.getAttribute("cancelPopups","");
 	this.editInputActions = this.getAttribute("inputActions");
 	this.editRefreshTitle = this.getAttribute("refreshTitle");
 	this.editAutoComplete = this.getAttribute("autocomplete");
->>>>>>> b5134951
 	// Choose the appropriate edit widget
 	this.editorType = this.getEditorType();
 	// Make the child widgets
 	this.makeChildWidgets([{
 		type: "edit-" + this.editorType,
-<<<<<<< HEAD
-		attributes: {
-			tiddler: {type: "string", value: this.editTitle},
-			field: {type: "string", value: this.editField},
-			index: {type: "string", value: this.editIndex},
-			"class": {type: "string", value: this.editClass},
-			"placeholder": {type: "string", value: this.editPlaceholder},
-			"tabindex": {type: "string", value: this.editTabIndex},
-			"focus": {type: "string", value: this.editFocus},
-			dir: {type: "string", value: this.editDir}
-		},
-=======
 		attributes: this.parseTreeNode.attributes,
->>>>>>> b5134951
 		children: this.parseTreeNode.children
 	}]);
 };
@@ -107,11 +91,7 @@
 EditWidget.prototype.refresh = function(changedTiddlers) {
 	var changedAttributes = this.computeAttributes();
 	// Refresh if an attribute has changed, or the type associated with the target tiddler has changed
-<<<<<<< HEAD
-	if(changedAttributes.tiddler || changedAttributes.field || changedAttributes.index || changedAttributes.tabindex || changedAttributes.dir || (changedTiddlers[this.editTitle] && this.getEditorType() !== this.editorType)) {
-=======
-	if(changedAttributes.tiddler || changedAttributes.field || changedAttributes.index || changedAttributes.tabindex || changedAttributes.cancelPopups || changedAttributes.inputActions || changedAttributes.refreshTitle || changedAttributes.autocomplete || (changedTiddlers[this.editTitle] && this.getEditorType() !== this.editorType)) {
->>>>>>> b5134951
+	if(changedAttributes.tiddler || changedAttributes.field || changedAttributes.index || changedAttributes.tabindex || changedAttributes.dir || changedAttributes.cancelPopups || changedAttributes.inputActions || changedAttributes.refreshTitle || changedAttributes.autocomplete || (changedTiddlers[this.editTitle] && this.getEditorType() !== this.editorType)) {
 		this.refreshSelf();
 		return true;
 	} else {

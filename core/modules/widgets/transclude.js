--- conflicted
+++ resolved
@@ -279,13 +279,9 @@
 							defaultType: this.transcludeType
 						});
 	}
-<<<<<<< HEAD
 	// Set 'thisTiddler'
 	this.setVariable("thisTiddler",this.transcludeTitle);
-	// Check for recursion
-=======
 	// Return the parse tree
->>>>>>> b61aef27
 	if(parser) {
 		return {
 			parser: parser,

--- conflicted
+++ resolved
@@ -381,11 +381,7 @@
 		text = $tw.utils.trim(text);
 	}
 	if(text) {
-<<<<<<< HEAD
-		array.push({type: "text", text: text});
-=======
 		array.push({type: "text", text: text, start: start, end: end});		
->>>>>>> 9b247f6d
 	}
 };
 

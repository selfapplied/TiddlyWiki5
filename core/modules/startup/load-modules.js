/*\
title: $:/core/modules/startup/load-modules.js
type: application/javascript
module-type: startup

Load core modules

\*/

"use strict";

// Export name and synchronous status
exports.name = "load-modules";
exports.synchronous = true;

// Set to `true` to enable performance instrumentation
var PERFORMANCE_INSTRUMENTATION_CONFIG_TITLE = "$:/config/Performance/Instrumentation";

var widget = require("$:/core/modules/widgets/widget.js");

exports.startup = function() {
	// Load modules
	$tw.modules.applyMethods("utils",$tw.utils);
	if($tw.node) {
		$tw.modules.applyMethods("utils-node",$tw.utils);
	}
	if($tw.browser) {
		$tw.modules.applyMethods("utils-browser",$tw.utils);
	}
	$tw.modules.applyMethods("global",$tw);
	$tw.modules.applyMethods("config",$tw.config);
	$tw.Tiddler.fieldModules = $tw.modules.getModulesByTypeAsHashmap("tiddlerfield");
	$tw.modules.applyMethods("tiddlermethod",$tw.Tiddler.prototype);
	$tw.modules.applyMethods("wikimethod",$tw.Wiki.prototype);
	$tw.wiki.addIndexersToWiki();
	$tw.modules.applyMethods("tiddlerdeserializer",$tw.Wiki.tiddlerDeserializerModules);
	$tw.macros = $tw.modules.getModulesByTypeAsHashmap("macro");
	$tw.wiki.initParsers();
	$tw.Commander.initCommands();
<<<<<<< HEAD
	// --------------------------
	// The rest of the startup process here is not strictly to do with loading modules, but are needed before other startup
	// modules are executed. It is easier to put them here than to introduce a new startup module
	// --------------------------
	// Create a root widget for attaching event handlers. By using it as the parentWidget for another widget tree, one can reuse the event handlers
	$tw.rootWidget = new widget.widget({
		type: "widget",
		children: []
	},{
		wiki: $tw.wiki,
		document: $tw.browser ? document : $tw.fakeDocument
	});
	// Set up the performance framework
	$tw.perf = new $tw.Performance($tw.wiki.getTiddlerText(PERFORMANCE_INSTRUMENTATION_CONFIG_TITLE,"no") === "yes");
	// Kick off the filter tracker
	$tw.filterTracker = new $tw.FilterTracker($tw.wiki);
	$tw.wiki.addEventListener("change",function(changes) {
		$tw.filterTracker.handleChangeEvent(changes);
	});
	// Kick off the background action dispatcher
	$tw.backgroundActionDispatcher = new $tw.BackgroundActionDispatcher($tw.filterTracker,$tw.wiki);
};

})();
=======
};
>>>>>>> 8aa558eb
<|MERGE_RESOLUTION|>--- conflicted
+++ resolved
@@ -37,7 +37,6 @@
 	$tw.macros = $tw.modules.getModulesByTypeAsHashmap("macro");
 	$tw.wiki.initParsers();
 	$tw.Commander.initCommands();
-<<<<<<< HEAD
 	// --------------------------
 	// The rest of the startup process here is not strictly to do with loading modules, but are needed before other startup
 	// modules are executed. It is easier to put them here than to introduce a new startup module
@@ -59,9 +58,4 @@
 	});
 	// Kick off the background action dispatcher
 	$tw.backgroundActionDispatcher = new $tw.BackgroundActionDispatcher($tw.filterTracker,$tw.wiki);
-};
-
-})();
-=======
-};
->>>>>>> 8aa558eb
+};
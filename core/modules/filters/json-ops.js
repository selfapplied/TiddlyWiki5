/*\
title: $:/core/modules/filters/json-ops.js
type: application/javascript
module-type: newfilteroperator

Filter operators for JSON operations

\*/
(function(){

/*jslint node: true, browser: true */
/*global $tw: false */
"use strict";

exports["jsonget"] = function(source,operator,options) {
	var results = [];
	source(function(tiddler,title) {
<<<<<<< HEAD
		var data = $tw.utils.filterItemToObject(title,{defaultValue: title,parseStringsAsJson: true});
		if(data !== undefined) {
=======
		var data = $tw.utils.parseJSONSafe(title,title);
		if(data) {
			var items = getDataItemValueAsStrings(data,operator.operands);
			if(items !== undefined) {
				results.push.apply(results,items);
			}
		}
	});
	return results;
};

exports["jsonextract"] = function(source,operator,options) {
	var results = [];
	source(function(tiddler,title) {
		var data = $tw.utils.parseJSONSafe(title,title);
		if(data) {
>>>>>>> 4bd35764
			var item = getDataItem(data,operator.operands);
			if(item !== undefined) {
				results.push(JSON.stringify(item));
			}
		}
	});
	return results;
};

exports["jsonindexes"] = function(source,operator,options) {
	var results = [];
	source(function(tiddler,title) {
<<<<<<< HEAD
		var data = $tw.utils.filterItemToObject(title,{defaultValue: title,parseStringsAsJson: true});
		if(data !== undefined) {
			var item = getDataItemKeysAsStrings(data,operator.operands);
			if(item !== undefined) {
				results.push.apply(results,item);
=======
		var data = $tw.utils.parseJSONSafe(title,title);
		if(data) {
			var items = getDataItemKeysAsStrings(data,operator.operands);
			if(items !== undefined) {
				results.push.apply(results,items);
>>>>>>> 4bd35764
			}
		}
	});
	return results;
};

exports["jsontype"] = function(source,operator,options) {
	var results = [];
	source(function(tiddler,title) {
		var data = $tw.utils.filterItemToObject(title,{defaultValue: title,parseStringsAsJson: true});
		if(data !== undefined) {
			var item = getFilterItemType(data,operator.operands);
			if(item !== undefined) {
				results.push(item);
			}
		}
	});
	return results;
};

<<<<<<< HEAD
exports["jsontypecheck"] = function(source,operator,options) {
	var results = [];
	source(function(tiddler,title) {
		var data = $tw.utils.filterItemToObject(title,{defaultValue: title,parseStringsAsJson: false});
		if(data !== undefined) {
			var item = getFilterItemType(data,[]);
			if(item === operator.operand) {
				results.push(title);
			}
=======
exports["jsonset"] = function(source,operator,options) {
	var suffixes = operator.suffixes || [],
		type = suffixes[0] && suffixes[0][0],
		indexes = operator.operands.slice(0,-1),
		value = operator.operands[operator.operands.length - 1],
		results = [];
	if(operator.operands.length === 1 && operator.operands[0] === "") {
		value = undefined; // Prevents the value from being assigned
	}
	switch(type) {
		case "string":
			// Use value unchanged
			break;
		case "boolean":
			value = (value === "true" ? true : (value === "false" ? false : undefined));
			break;
		case "number":
			value = $tw.utils.parseNumber(value);
			break;
		case "array":
			indexes = operator.operands;
			value = [];
			break;
		case "object":
			indexes = operator.operands;
			value = {};
			break;
		case "null":
			indexes = operator.operands;
			value = null;
			break;
		case "json":
			value = $tw.utils.parseJSONSafe(value,function() {return undefined;});
			break;
		default:
			// Use value unchanged
			break;
	}
	source(function(tiddler,title) {
		var data = $tw.utils.parseJSONSafe(title,title);
		if(data) {
			data = setDataItem(data,indexes,value);
			results.push(JSON.stringify(data));
>>>>>>> 4bd35764
		}
	});
	return results;
};
<<<<<<< HEAD
=======

/*
Given a JSON data structure and an array of index strings, return an array of the string representation of the values at the end of the index chain, or "undefined" if any of the index strings are invalid
*/
function getDataItemValueAsStrings(data,indexes) {
	// Get the item
	var item = getDataItem(data,indexes);
	// Return the item as a string list
	return convertDataItemValueToStrings(item);
}
>>>>>>> 4bd35764

/*
Given a JSON data structure and an array of index strings, return an array of the string representation of the keys of the item at the end of the index chain, or "undefined" if any of the index strings are invalid
*/
function getDataItemKeysAsStrings(data,indexes) {
	// Get the item
	var item = getDataItem(data,indexes);
	// Return the item keys as a string
	return convertDataItemKeysToStrings(item);
}

/*
<<<<<<< HEAD
=======
Return an array of the string representation of the values of a data item, or "undefined" if the item is undefined
*/
function convertDataItemValueToStrings(item) {
	// Return the item as a string
	if(item === undefined) {
		return undefined;
	} else if(item === null) {
		return ["null"]
	} else if(typeof item === "object") {
		var results = [],i,t;
		if($tw.utils.isArray(item)) {
			// Return all the items in arrays recursively
			for(i=0; i<item.length; i++) {
				t = convertDataItemValueToStrings(item[i])
				if(t !== undefined) {
					results.push.apply(results,t);
				}
			}
		} else {
			// Return all the values in objects recursively
			$tw.utils.each(Object.keys(item).sort(),function(key) {
				t = convertDataItemValueToStrings(item[key]);
				if(t !== undefined) {
					results.push.apply(results,t);
				}
			});
		}
		return results;
	}
	return [item.toString()];
}

/*
>>>>>>> 4bd35764
Return an array of the string representation of the keys of a data item, or "undefined" if the item is undefined
*/
function convertDataItemKeysToStrings(item) {
	// Return the item as a string
	if(item === undefined) {
		return item;
	} else if(typeof item === "object") {
		if(item === null) {
			return [];
		}
		var results = [];
		if($tw.utils.isArray(item)) {
			for(var i=0; i<item.length; i++) {
				results.push(i.toString());
			}
			return results;
		} else {
			$tw.utils.each(Object.keys(item).sort(),function(key) {
				results.push(key);
			});
			return results;
		}
	}
	return [];
}

function getFilterItemType(data,indexes) {
	// Get the item
	var item = getDataItem(data,indexes);
	// Return the item type
	if(item === undefined) {
		return item;
	} else if(item === null) {
		return "null";
	} else if($tw.utils.isArray(item)) {
		return "array";
	} else if(typeof item === "object") {
		return "object";
	} else {
		return typeof item;
	}
}

function getItemAtIndex(item,index) {
	if($tw.utils.hop(item,index)) {
		return item[index];
	} else if($tw.utils.isArray(item)) {
		index = $tw.utils.parseInt(index);
		if(index < 0) { index = index + item.length };
		return item[index]; // Will be undefined if index was out-of-bounds
	} else {
		return undefined;
	}
}

/*
Given a JSON data structure and an array of index strings, return the value at the end of the index chain, or "undefined" if any of the index strings are invalid
*/
function getDataItem(data,indexes) {
	if(indexes.length === 0 || (indexes.length === 1 && indexes[0] === "")) {
		return data;
	}
	// Get the item
	var item = data;
	for(var i=0; i<indexes.length; i++) {
		if(item !== undefined) {
			if(item !== null && ["number","string","boolean"].indexOf(typeof item) === -1) {
				item = getItemAtIndex(item,indexes[i]);
			} else {
				item = undefined;
			}
		}
	}
	return item;
}

<<<<<<< HEAD
})();
=======
/*
Given a JSON data structure, an array of index strings and a value, return the data structure with the value added at the end of the index chain. If any of the index strings are invalid then the JSON data structure is returned unmodified. If the root item is targetted then a different data object will be returned
*/
function setDataItem(data,indexes,value) {
	// Ignore attempts to assign undefined
	if(value === undefined) {
		return data;
	}
	// Check for the root item
	if(indexes.length === 0 || (indexes.length === 1 && indexes[0] === "")) {
		return value;
	}
	// Traverse the JSON data structure using the index chain
	var current = data;
	for(var i = 0; i < indexes.length - 1; i++) {
		current = getItemAtIndex(current,indexes[i]);
		if(current === undefined) {
			// Return the original JSON data structure if any of the index strings are invalid
			return data;
		}
	}
	// Add the value to the end of the index chain
	var lastIndex = indexes[indexes.length - 1];
	if($tw.utils.isArray(current)) {
		lastIndex = $tw.utils.parseInt(lastIndex);
		if(lastIndex < 0) { lastIndex = lastIndex + current.length };
	}
	// Only set indexes on objects and arrays
	if(typeof current === "object") {
		current[lastIndex] = value;
	}
	return data;
}

})();
	
>>>>>>> 4bd35764
<|MERGE_RESOLUTION|>--- conflicted
+++ resolved
@@ -15,10 +15,6 @@
 exports["jsonget"] = function(source,operator,options) {
 	var results = [];
 	source(function(tiddler,title) {
-<<<<<<< HEAD
-		var data = $tw.utils.filterItemToObject(title,{defaultValue: title,parseStringsAsJson: true});
-		if(data !== undefined) {
-=======
 		var data = $tw.utils.parseJSONSafe(title,title);
 		if(data) {
 			var items = getDataItemValueAsStrings(data,operator.operands);
@@ -35,7 +31,6 @@
 	source(function(tiddler,title) {
 		var data = $tw.utils.parseJSONSafe(title,title);
 		if(data) {
->>>>>>> 4bd35764
 			var item = getDataItem(data,operator.operands);
 			if(item !== undefined) {
 				results.push(JSON.stringify(item));
@@ -48,19 +43,11 @@
 exports["jsonindexes"] = function(source,operator,options) {
 	var results = [];
 	source(function(tiddler,title) {
-<<<<<<< HEAD
-		var data = $tw.utils.filterItemToObject(title,{defaultValue: title,parseStringsAsJson: true});
-		if(data !== undefined) {
-			var item = getDataItemKeysAsStrings(data,operator.operands);
-			if(item !== undefined) {
-				results.push.apply(results,item);
-=======
 		var data = $tw.utils.parseJSONSafe(title,title);
 		if(data) {
 			var items = getDataItemKeysAsStrings(data,operator.operands);
 			if(items !== undefined) {
 				results.push.apply(results,items);
->>>>>>> 4bd35764
 			}
 		}
 	});
@@ -81,17 +68,6 @@
 	return results;
 };
 
-<<<<<<< HEAD
-exports["jsontypecheck"] = function(source,operator,options) {
-	var results = [];
-	source(function(tiddler,title) {
-		var data = $tw.utils.filterItemToObject(title,{defaultValue: title,parseStringsAsJson: false});
-		if(data !== undefined) {
-			var item = getFilterItemType(data,[]);
-			if(item === operator.operand) {
-				results.push(title);
-			}
-=======
 exports["jsonset"] = function(source,operator,options) {
 	var suffixes = operator.suffixes || [],
 		type = suffixes[0] && suffixes[0][0],
@@ -135,13 +111,10 @@
 		if(data) {
 			data = setDataItem(data,indexes,value);
 			results.push(JSON.stringify(data));
->>>>>>> 4bd35764
-		}
-	});
-	return results;
-};
-<<<<<<< HEAD
-=======
+		}
+	});
+	return results;
+};
 
 /*
 Given a JSON data structure and an array of index strings, return an array of the string representation of the values at the end of the index chain, or "undefined" if any of the index strings are invalid
@@ -152,7 +125,6 @@
 	// Return the item as a string list
 	return convertDataItemValueToStrings(item);
 }
->>>>>>> 4bd35764
 
 /*
 Given a JSON data structure and an array of index strings, return an array of the string representation of the keys of the item at the end of the index chain, or "undefined" if any of the index strings are invalid
@@ -165,8 +137,6 @@
 }
 
 /*
-<<<<<<< HEAD
-=======
 Return an array of the string representation of the values of a data item, or "undefined" if the item is undefined
 */
 function convertDataItemValueToStrings(item) {
@@ -200,7 +170,6 @@
 }
 
 /*
->>>>>>> 4bd35764
 Return an array of the string representation of the keys of a data item, or "undefined" if the item is undefined
 */
 function convertDataItemKeysToStrings(item) {
@@ -277,9 +246,6 @@
 	return item;
 }
 
-<<<<<<< HEAD
-})();
-=======
 /*
 Given a JSON data structure, an array of index strings and a value, return the data structure with the value added at the end of the index chain. If any of the index strings are invalid then the JSON data structure is returned unmodified. If the root item is targetted then a different data object will be returned
 */
@@ -314,6 +280,4 @@
 	return data;
 }
 
-})();
-	
->>>>>>> 4bd35764
+})();
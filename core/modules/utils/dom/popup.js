/*\
title: $:/core/modules/utils/dom/popup.js
type: application/javascript
module-type: utils

Module that creates a $tw.utils.Popup object prototype that manages popups in the browser

\*/
(function(){

/*jslint node: true, browser: true */
/*global $tw: false */
"use strict";

/*
Creates a Popup object with these options:
	rootElement: the DOM element to which the popup zapper should be attached
*/
var Popup = function(options) {
	options = options || {};
	this.rootElement = options.rootElement || document.documentElement;
	this.popups = []; // Array of {title:,wiki:,domNode:} objects
};

/*
Trigger a popup open or closed. Parameters are in a hashmap:
	title: title of the tiddler where the popup details are stored
	domNode: dom node to which the popup will be positioned (one of domNode or domNodeRect is required)
	domNodeRect: rectangle to which the popup will be positioned
	wiki: wiki
	force: if specified, forces the popup state to true or false (instead of toggling it)
	floating: if true, skips registering the popup, meaning that it will need manually clearing
*/
Popup.prototype.triggerPopup = function(options) {
	// Check if this popup is already active
	var index = this.findPopup(options.title);
	// Compute the new state
	var state = index === -1;
	if(options.force !== undefined) {
		state = options.force;
	}
	// Show or cancel the popup according to the new state
	if(state) {
		this.show(options);
	} else {
		this.cancel(index);
	}
};

Popup.prototype.findPopup = function(title) {
	var index = -1;
	for(var t=0; t<this.popups.length; t++) {
		if(this.popups[t].title === title) {
			index = t;
		}
	}
	return index;
};

Popup.prototype.handleEvent = function(event) {
	if(event.type === "click") {
		// Find out what was clicked on
		var info = this.popupInfo(event.target),
			cancelLevel = info.popupLevel - 1;
		// Don't remove the level that was clicked on if we clicked on a handle
		if(info.isHandle) {
			cancelLevel++;
		}
		// Cancel
		this.cancel(cancelLevel);
	}
};

/*
Find the popup level containing a DOM node. Returns:
popupLevel: count of the number of nested popups containing the specified element
isHandle: true if the specified element is within a popup handle
*/
Popup.prototype.popupInfo = function(domNode) {
	var isHandle = false,
		popupCount = 0,
		node = domNode;
	// First check ancestors to see if we're within a popup handle
	while(node) {
		if($tw.utils.hasClass(node,"tc-popup-handle")) {
			isHandle = true;
			popupCount++;
		}
		if($tw.utils.hasClass(node,"tc-popup-keep")) {
			isHandle = true;
		}
		node = node.parentNode;
	}
	// Then count the number of ancestor popups
	node = domNode;
	while(node) {
		if($tw.utils.hasClass(node,"tc-popup")) {
			popupCount++;
		}
		node = node.parentNode;
	}
	var info = {
		popupLevel: popupCount,
		isHandle: isHandle
	};
	return info;
};

/*
Display a popup by adding it to the stack
*/
Popup.prototype.show = function(options) {
	// Find out what was clicked on
	var info = this.popupInfo(options.domNode);
	// Cancel any higher level popups
	this.cancel(info.popupLevel);

	// Store the popup details if not already there
	if(!options.floating && this.findPopup(options.title) === -1) {
		this.popups.push({
			title: options.title,
			wiki: options.wiki,
			domNode: options.domNode
		});
	}
	// Set the state tiddler
	var rect;
	if(options.domNodeRect) {
		rect = options.domNodeRect;
	} else {
		rect = {
			left: options.domNode.offsetLeft,
			top: options.domNode.offsetTop,
			width: options.domNode.offsetWidth,
			height: options.domNode.offsetHeight
		};
	}
	var popupRect = "(" + rect.left + "," + rect.top + "," + 
				rect.width + "," + rect.height + ")";
	if(options.noStateReference) {
		options.wiki.setText(options.title,"text",undefined,popupRect);
	} else {
		options.wiki.setTextReference(options.title,popupRect);
	}
	// Add the click handler if we have any popups
	if(this.popups.length > 0) {
		this.rootElement.addEventListener("click",this,true);		
	}
};

/*
Detect if a Popup contains an input field that has focus
Returns true or false
*/
Popup.prototype.detectInputWithinPopup = function(node) {
	var withinPopup = false;
	for(var i=0; i<this.popups.length; i++) {
		var popup = (this.popups[i] && this.popups[i].domNode) ? this.popups[i].domNode : null;
		while(node && popup) {
			if(node === popup || (node.classList && node.classList.contains("tc-popup-keep"))) {
				withinPopup = true;
			}
			node = node.parentNode;
		}
	}
	return withinPopup;
};

/*
Cancel all popups at or above a specified level or DOM node
level: popup level to cancel (0 cancels all popups)
*/
Popup.prototype.cancel = function(level,focusedInputNode) {
	var numPopups = this.popups.length;
	level = Math.max(0,Math.min(level,numPopups));
	for(var t=level; t<numPopups; t++) {
<<<<<<< HEAD
		var inputWithinPopup;
		if(focusedInputNode) {
			inputWithinPopup = this.detectInputWithinPopup(focusedInputNode);
		}
		if(!inputWithinPopup) {
			var popup = this.popups.pop();
			if(popup.title) {
				popup.wiki.deleteTiddler(popup.title);
=======
		var popup = this.popups.pop();
		if(popup.title) {
			if(popup.noStateReference) {
				popup.wiki.deleteTiddler(popup.title);
			} else {
				popup.wiki.deleteTiddler($tw.utils.parseTextReference(popup.title).title);
>>>>>>> a3a25f24
			}
		}
	}
	if(this.popups.length === 0) {
		this.rootElement.removeEventListener("click",this,false);
	}
};

/*
Returns true if the specified title and text identifies an active popup
*/
Popup.prototype.readPopupState = function(text) {
	var popupLocationRegExp = /^\((-?[0-9\.E]+),(-?[0-9\.E]+),(-?[0-9\.E]+),(-?[0-9\.E]+)\)$/;
	return popupLocationRegExp.test(text);
};

exports.Popup = Popup;

})();<|MERGE_RESOLUTION|>--- conflicted
+++ resolved
@@ -174,23 +174,18 @@
 	var numPopups = this.popups.length;
 	level = Math.max(0,Math.min(level,numPopups));
 	for(var t=level; t<numPopups; t++) {
-<<<<<<< HEAD
 		var inputWithinPopup;
 		if(focusedInputNode) {
 			inputWithinPopup = this.detectInputWithinPopup(focusedInputNode);
 		}
 		if(!inputWithinPopup) {
 			var popup = this.popups.pop();
-			if(popup.title) {
-				popup.wiki.deleteTiddler(popup.title);
-=======
-		var popup = this.popups.pop();
-		if(popup.title) {
-			if(popup.noStateReference) {
-				popup.wiki.deleteTiddler(popup.title);
-			} else {
-				popup.wiki.deleteTiddler($tw.utils.parseTextReference(popup.title).title);
->>>>>>> a3a25f24
+		  if(popup.title) {
+			  if(popup.noStateReference) {
+				  popup.wiki.deleteTiddler(popup.title);
+			  } else {
+				  popup.wiki.deleteTiddler($tw.utils.parseTextReference(popup.title).title);
+        }
 			}
 		}
 	}

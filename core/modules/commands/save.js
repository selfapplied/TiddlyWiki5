/*\
title: $:/core/modules/commands/save.js
type: application/javascript
module-type: command

Saves individual tiddlers in their raw text or binary format to the specified files

\*/
(function(){

<<<<<<< HEAD
/*jslint node: true, browser: true */
/*global $tw: false */
"use strict";

exports.info = {
	name: "save",
	synchronous: true
};

var Command = function(params,commander,callback) {
	this.params = params;
	this.commander = commander;
	this.callback = callback;
};

Command.prototype.execute = function() {
	if(this.params.length < 1) {
		return "Missing filename filter";
	}
	var self = this,
		fs = require("fs"),
		path = require("path"),
		wiki = this.commander.wiki,
		tiddlerFilter = this.params[0],
		filenameFilter = this.params[1] || "[is[tiddler]]",
		tiddlers = wiki.filterTiddlers(tiddlerFilter);
	$tw.utils.each(tiddlers,function(title) {
		var tiddler = self.commander.wiki.getTiddler(title),
			type = tiddler.fields.type || "text/vnd.tiddlywiki",
			contentTypeInfo = $tw.config.contentTypeInfo[type] || {encoding: "utf8"},
			filepath = path.resolve(self.commander.outputPath,wiki.filterTiddlers(filenameFilter,$tw.rootWidget,wiki.makeTiddlerIterator([title]))[0]);
		if(self.commander.verbose) {
			self.commander.log("Saving \"" + title + "\" to \"" + filepath + "\"");
=======
	/*jslint node: true, browser: true */
	/*global $tw: false */
	"use strict";
	
	exports.info = {
		name: "save",
		synchronous: true
	};
	
	var Command = function(params,commander,callback) {
		this.params = params;
		this.commander = commander;
		this.callback = callback;
	};
	
	Command.prototype.execute = function() {
		if(this.params.length < 1) {
			return "Missing filename filter";
>>>>>>> 4be81b2b
		}
		var self = this,
			fs = require("fs"),
			path = require("path"),
			result = null,
			wiki = this.commander.wiki,
			tiddlerFilter = this.params[0],
			filenameFilter = this.params[1] || "[is[tiddler]]",
			tiddlers = wiki.filterTiddlers(tiddlerFilter);
		$tw.utils.each(tiddlers,function(title) {
			if(!result) {
				var tiddler = self.commander.wiki.getTiddler(title);
				if(tiddler) {
					var fileInfo = $tw.utils.generateTiddlerFileInfo(tiddler,{
						directory: path.resolve(self.commander.outputPath),
						pathFilters: [filenameFilter],
						wiki: wiki,
						fileInfo: {
							overwrite: true
						}
					});
					if(self.commander.verbose) {
						console.log("Saving \"" + title + "\" to \"" + fileInfo.filepath + "\"");
					}
					try {
						$tw.utils.saveTiddlerToFileSync(tiddler,fileInfo);
					} catch (err) {
						result = "Error saving tiddler \"" + title + "\", to file: \"" + fileInfo.filepath + "\"";
					}
				} else {
					result = "Tiddler '" + title + "' not found";
				}
			}
		});
		return result;
	};
	
	exports.Command = Command;
	
	})();
	<|MERGE_RESOLUTION|>--- conflicted
+++ resolved
@@ -8,41 +8,6 @@
 \*/
 (function(){
 
-<<<<<<< HEAD
-/*jslint node: true, browser: true */
-/*global $tw: false */
-"use strict";
-
-exports.info = {
-	name: "save",
-	synchronous: true
-};
-
-var Command = function(params,commander,callback) {
-	this.params = params;
-	this.commander = commander;
-	this.callback = callback;
-};
-
-Command.prototype.execute = function() {
-	if(this.params.length < 1) {
-		return "Missing filename filter";
-	}
-	var self = this,
-		fs = require("fs"),
-		path = require("path"),
-		wiki = this.commander.wiki,
-		tiddlerFilter = this.params[0],
-		filenameFilter = this.params[1] || "[is[tiddler]]",
-		tiddlers = wiki.filterTiddlers(tiddlerFilter);
-	$tw.utils.each(tiddlers,function(title) {
-		var tiddler = self.commander.wiki.getTiddler(title),
-			type = tiddler.fields.type || "text/vnd.tiddlywiki",
-			contentTypeInfo = $tw.config.contentTypeInfo[type] || {encoding: "utf8"},
-			filepath = path.resolve(self.commander.outputPath,wiki.filterTiddlers(filenameFilter,$tw.rootWidget,wiki.makeTiddlerIterator([title]))[0]);
-		if(self.commander.verbose) {
-			self.commander.log("Saving \"" + title + "\" to \"" + filepath + "\"");
-=======
 	/*jslint node: true, browser: true */
 	/*global $tw: false */
 	"use strict";
@@ -61,7 +26,6 @@
 	Command.prototype.execute = function() {
 		if(this.params.length < 1) {
 			return "Missing filename filter";
->>>>>>> 4be81b2b
 		}
 		var self = this,
 			fs = require("fs"),
@@ -84,7 +48,7 @@
 						}
 					});
 					if(self.commander.verbose) {
-						console.log("Saving \"" + title + "\" to \"" + fileInfo.filepath + "\"");
+						self.commander.log("Saving \"" + title + "\" to \"" + filepath + "\"");
 					}
 					try {
 						$tw.utils.saveTiddlerToFileSync(tiddler,fileInfo);

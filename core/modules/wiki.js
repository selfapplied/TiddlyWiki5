--- conflicted
+++ resolved
@@ -1559,7 +1559,6 @@
 	return slug;
 };
 
-<<<<<<< HEAD
 /*
 Return an array of the titles that would generate a specified slug, if any. Options include:
 */
@@ -1579,7 +1578,4 @@
 	return slugToTitle[slug];
 };
 
-})();
-=======
-})();
->>>>>>> 55c522ab
+})();
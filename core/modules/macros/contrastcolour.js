/*\
title: $:/core/modules/macros/contrastcolour.js
type: application/javascript
module-type: macro

Macro to choose which of two colours has the highest contrast with a base colour

\*/

"use strict";

/*
Information about this macro
*/

exports.name = "contrastcolour";

exports.params = [
	{name: "target"},
	{name: "fallbackTarget"},
	{name: "colourA"},
	{name: "colourB"}
];

/*
Run the macro
*/
exports.run = function(target,fallbackTarget,colourA,colourB) {
	var rgbTarget = $tw.utils.parseCSSColorObject(target) || $tw.utils.parseCSSColorObject(fallbackTarget);
	if(!rgbTarget) {
		return colourA;
	}
	var rgbColourA = $tw.utils.parseCSSColorObject(colourA),
		rgbColourB = $tw.utils.parseCSSColorObject(colourB);
	if(rgbColourA && !rgbColourB) {
		return colourA;
	}
	if(rgbColourB && !rgbColourA) {
		return colourB;
	}
	if(!rgbColourA && !rgbColourB) {
		// If neither colour is readable, return a crude inverse of the target
		rgbTarget.srgb.r = 1 - rgbTarget.srgb.r;
		rgbTarget.srgb.g = 1 - rgbTarget.srgb.g;
		rgbTarget.srgb.b = 1 - rgbTarget.srgb.b;
		return rgbTarget.display();
	}
<<<<<<< HEAD
	var aContrast = rgbColourA.contrast(rgbTarget,"DeltaPhi"),
		bContrast = rgbColourB.contrast(rgbTarget,"DeltaPhi");
	return aContrast > bContrast ? colourA : colourB;
};

})();
=======
	// Colour brightness formula derived from http://www.w3.org/WAI/ER/WD-AERT/#color-contrast
	var brightnessTarget = rgbTarget[0] * 0.299 + rgbTarget[1] * 0.587 + rgbTarget[2] * 0.114,
		brightnessA = rgbColourA[0] * 0.299 + rgbColourA[1] * 0.587 + rgbColourA[2] * 0.114,
		brightnessB = rgbColourB[0] * 0.299 + rgbColourB[1] * 0.587 + rgbColourB[2] * 0.114;
	return Math.abs(brightnessTarget - brightnessA) > Math.abs(brightnessTarget - brightnessB) ? colourA : colourB;
};
>>>>>>> 8aa558eb
<|MERGE_RESOLUTION|>--- conflicted
+++ resolved
@@ -45,18 +45,7 @@
 		rgbTarget.srgb.b = 1 - rgbTarget.srgb.b;
 		return rgbTarget.display();
 	}
-<<<<<<< HEAD
 	var aContrast = rgbColourA.contrast(rgbTarget,"DeltaPhi"),
 		bContrast = rgbColourB.contrast(rgbTarget,"DeltaPhi");
 	return aContrast > bContrast ? colourA : colourB;
-};
-
-})();
-=======
-	// Colour brightness formula derived from http://www.w3.org/WAI/ER/WD-AERT/#color-contrast
-	var brightnessTarget = rgbTarget[0] * 0.299 + rgbTarget[1] * 0.587 + rgbTarget[2] * 0.114,
-		brightnessA = rgbColourA[0] * 0.299 + rgbColourA[1] * 0.587 + rgbColourA[2] * 0.114,
-		brightnessB = rgbColourB[0] * 0.299 + rgbColourB[1] * 0.587 + rgbColourB[2] * 0.114;
-	return Math.abs(brightnessTarget - brightnessA) > Math.abs(brightnessTarget - brightnessB) ? colourA : colourB;
-};
->>>>>>> 8aa558eb
+};